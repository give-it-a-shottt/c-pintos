--- conflicted
+++ resolved
@@ -1,1704 +1,835 @@
-<<<<<<< HEAD
-#include "threads/thread.h"
-#include <debug.h>
-#include <stddef.h>
-#include <random.h>
-#include <stdio.h>
-#include <string.h>
-#include "threads/flags.h"
-#include "threads/interrupt.h"
-#include "threads/intr-stubs.h"
-#include "threads/palloc.h"
-#include "threads/synch.h"
-#include "threads/vaddr.h"
-#include "intrinsic.h"
-#include "devices/timer.h"
-#ifdef USERPROG
-#include "userprog/process.h"
-#endif
-
-/* Random value for struct thread's `magic' member.
-   Used to detect stack overflow.  See the big comment at the top
-   of thread.h for details. */
-#define THREAD_MAGIC 0xcd6abf4b
-
-/* Random value for basic thread
-   Do not modify this value. */
-#define THREAD_BASIC 0xd42df210
-
-/* List of processes in THREAD_READY state, that is, processes
-   that are ready to run but not actually running. */
-static struct list ready_list;
-struct list sleep_list; // timer.c 파일에서 사용 : sleep 상태인 스레드들을 담는 리스트
-static struct list all_list; // 모든 스레드를 담는 리스트(priority 재계산 용도)
-
-/* Idle thread. */
-static struct thread *idle_thread;
-
-/* Initial thread, the thread running init.c:main(). */
-static struct thread *initial_thread;
-
-/* Lock used by allocate_tid(). */
-static struct lock tid_lock;
-
-/* Thread destruction requests */
-static struct list destruction_req;
-
-/* Statistics. */
-static long long idle_ticks;    /* # of timer ticks spent idle. */
-static long long kernel_ticks;  /* # of timer ticks in kernel threads. */
-static long long user_ticks;    /* # of timer ticks in user programs. */
-
-/* Scheduling. */
-#define TIME_SLICE 4            /* # of timer ticks to give each thread. */
-static unsigned thread_ticks;   /* # of timer ticks since last yield. */
-
-/* If false (default), use round-robin scheduler.
-   If true, use multi-level feedback queue scheduler.
-   Controlled by kernel command-line option "-o mlfqs". */
-bool thread_mlfqs;
-
-/*
-* 17.14 고정소수점 : 32비트 정수를 이용해서 소수를 표현하는 방식
-* 17.14 고정소수점(상위 17비트는 정수 부분, 하위 14비트는 소수 부분) 연산 매크로
-* F = 2^14 : 고정소수점에서 소수점 이하는 14비트
-* 정수를 고정소수점으로 바꾸려면 F를 곱하고, 고정소수점을 정수로 바꾸려면 F로 나누기
-* => 고정소수점 나눗셈에서 정밀도를 유지하기 위한 스케일링 팩터
-
-* 사용 이유 : 부동소수점 연산은 커널에서 금지되어 있으므로, 부동소수점 대신 고정소수점을 사용
-* 고정소수점 사용을 통해, 반올림 오차를 줄일 수 있고 크기는 고정되며 정수로만 연산하기에 연산 속도가 빠름
-*/
-#define F (1 << 14)
-
-/* F를 이용한 변환 매크로 */
-// 정수 → 고정소수점
-#define INT_TO_FP(n) ((n) * F)
-// 고정소수점 → 정수 (내림)
-#define FP_TO_INT(x) ((x) / F)
-// 고정소수점 → 정수 (반올림)
-#define FP_TO_INT_ROUND(x) (((x) + F / 2) / F)
-// 고정소수점 × 정수
-#define FP_MUL_INT(x, n) ((x) * (n))
-// 고정소수점 ÷ 정수
-#define FP_DIV_INT(x, n) ((x) / (n))
-// 고정소수점 × 고정소수점
-#define FP_MUL(x, y) (((int64_t)(x)) * (y) / F)
-// 고정소수점 ÷ 고정소수점
-#define FP_DIV(x, y) (((int64_t)(x)) * F / (y))
-static int64_t load_avg; // load_avg 값
-
-static void kernel_thread (thread_func *, void *aux);
-
-static void idle (void *aux UNUSED);
-static struct thread *next_thread_to_run (void);
-static void init_thread (struct thread *, const char *name, int priority);
-static void do_schedule(int status);
-static void schedule (void);
-static tid_t allocate_tid (void);
-
-/* Returns true if T appears to point to a valid thread. */
-#define is_thread(t) ((t) != NULL && (t)->magic == THREAD_MAGIC)
-
-/* Returns the running thread.
- * Read the CPU's stack pointer `rsp', and then round that
- * down to the start of a page.  Since `struct thread' is
- * always at the beginning of a page and the stack pointer is
- * somewhere in the middle, this locates the curent thread. */
-#define running_thread() ((struct thread *) (pg_round_down (rrsp ())))
-
-
-// Global descriptor table for the thread_start.
-// Because the gdt will be setup after the thread_init, we should
-// setup temporal gdt first.
-static uint64_t gdt[3] = { 0, 0x00af9a000000ffff, 0x00cf92000000ffff };
-
-// Function prototypes
-void update_load_avg(void);
-void update_recent_cpu(struct thread* t);
-void update_priority(struct thread* t);
-static bool priority_compare(const struct list_elem *a, const struct list_elem *b, void *aux);
-void calculate_and_set_priority_with_donation(struct thread* t, int new_priority);
-void thread_set_priority(int new_priority);
-int thread_get_priority(void);
-void thread_set_nice(int nice);
-int thread_get_nice(void);
-int thread_get_load_avg(void);
-int thread_get_recent_cpu(void);
-
-/* Initializes the threading system by transforming the code
-   that's currently running into a thread.  This can't work in
-   general and it is possible in this case only because loader.S
-   was careful to put the bottom of the stack at a page boundary.
-
-   Also initializes the run queue and the tid lock.
-
-   After calling this function, be sure to initialize the page
-   allocator before trying to create any threads with
-   thread_create().
-
-   It is not safe to call thread_current() until this function
-   finishes. */
-void
-thread_init (void) {
-	ASSERT (intr_get_level () == INTR_OFF);
-
-	/* Reload the temporal gdt for the kernel
-	 * This gdt does not include the user context.
-	 * The kernel will rebuild the gdt with user context, in gdt_init (). */
-	struct desc_ptr gdt_ds = {
-		.size = sizeof (gdt) - 1,
-		.address = (uint64_t) gdt
-	};
-	lgdt (&gdt_ds);
-
-	/* Init the globla thread context */
-	lock_init (&tid_lock);
-	list_init (&ready_list);
-	list_init (&sleep_list);
-	list_init (&all_list);
-	list_init (&destruction_req);
-	
-	/* MLFQS 관련 변수 초기화 */
-	load_avg = 0;
-
-	/* Set up a thread structure for the running thread. */
-	initial_thread = running_thread ();
-	init_thread (initial_thread, "main", PRI_DEFAULT);
-	initial_thread->status = THREAD_RUNNING;
-	initial_thread->tid = allocate_tid ();
-	
-	/* initial_thread를 all_list에 추가 */
-	list_push_back(&all_list, &initial_thread->all_elem);
-}
-
-/* Starts preemptive thread scheduling by enabling interrupts.
-   Also creates the idle thread. */
-void
-thread_start (void) {
-	/* Create the idle thread. */
-	struct semaphore idle_started;
-	sema_init (&idle_started, 0);
-	thread_create ("idle", PRI_MIN, idle, &idle_started);
-
-	/* Start preemptive thread scheduling. */
-	intr_enable ();
-
-	/* Wait for the idle thread to initialize idle_thread. */
-	sema_down (&idle_started);
-}
-
-void update_load_avg(void)
-{
-	int ready_threads = list_size(&ready_list);
-	if (thread_current() != idle_thread) {
-		ready_threads += 1;
-	}
-	// load_avg = (59/60) * load_avg + (1/60) * ready_threads
-	load_avg = FP_MUL(FP_DIV(INT_TO_FP(59), INT_TO_FP(60)), load_avg) + FP_MUL(FP_DIV(INT_TO_FP(1), INT_TO_FP(60)), INT_TO_FP(ready_threads));
-}
-
-void update_recent_cpu(struct thread* t)
-{
-	if (t == idle_thread) return;
-	// recent_cpu = (2*load_avg) / (2*load_avg + 1) * recent_cpu + nice
-	int64_t load_avg_2 = FP_MUL(INT_TO_FP(2), load_avg);
-	t->recent_cpu = FP_DIV(load_avg_2, load_avg_2 + INT_TO_FP(1)) * t->recent_cpu / F + INT_TO_FP(t->nice);
-}
-
-void update_priority(struct thread* t)
-{
-	if (t == idle_thread) return;
-	// priority = PRI_MAX - (recent_cpu / 4) - (nice * 2)
-	int new_priority = FP_TO_INT_ROUND(INT_TO_FP(PRI_MAX) - FP_DIV_INT(t->recent_cpu, 4)) - (t->nice * 2);
-	if (new_priority > PRI_MAX) new_priority = PRI_MAX;
-	if (new_priority < PRI_MIN) new_priority = PRI_MIN;
-	t->base_priority= new_priority; // 기존 우선순위 업데이트(donation 고려 전 우선순위)
-
-	calculate_and_set_priority_with_donation(t, new_priority); // donation 고려한 우선순위 계산 및 설정
-}
-
-/* Called by the timer interrupt handler at each timer tick.
-   Thus, this function runs in an external interrupt context. */
-void
-thread_tick (void) {
-	struct thread *t = thread_current ();
-
-	/* Update statistics. */
-	if (t == idle_thread)
-		idle_ticks++;
-#ifdef USERPROG
-	else if (t->pml4 != NULL)
-		user_ticks++;
-#endif
-	else
-		kernel_ticks++;
-
-	/* MLFQS가 활성화된 경우에만 매 틱마다 running thread의 recent_cpu 1 증가 */
-	if(thread_mlfqs && t != idle_thread)
-	{
-		t->recent_cpu = t->recent_cpu + INT_TO_FP(1);
-	}
-
-	/* MLFQS가 활성화된 경우에만 매 초마다 모든 스레드의 recent_cpu 재계산 & load_avg 재계산 */
-	if(thread_mlfqs && timer_ticks() % TIMER_FREQ == 0)
-	{
-		update_load_avg(); // load_avg 재계산
-
-		struct list_elem* elem;
-		for(elem = list_begin(&all_list); elem != list_end(&all_list); elem = list_next(elem))
-		{
-			struct thread* t = list_entry(elem, struct thread, all_elem);
-			update_recent_cpu(t);
-		}
-	}
-
-	/* MLFQS가 활성화된 경우에만 4틱마다 모든 스레드에 대해 priority 재계산 */
-	if(thread_mlfqs && (timer_ticks() % 4) == 0)
-	{
-		struct list_elem* elem;
-		for(elem = list_begin(&all_list); elem != list_end(&all_list); elem = list_next(elem))
-		{
-			struct thread* t = list_entry(elem, struct thread, all_elem);
-			update_priority(t);
-		}
-
-		// 재계산된 우선순위에 맞춰 정렬
-		list_sort(&ready_list, priority_compare, NULL);
-
-		// 현재 실행중인 스레드의 우선순위가 제일 낮아졌다면 양보
-		if(!list_empty(&ready_list))
-		{
-			struct thread* highest_priority_thread = list_entry(list_front(&ready_list), struct thread, elem);
-			if(highest_priority_thread->priority > t->priority)
-			{
-				// 인터럽트 컨텍스트 내(timer_interrupt() => thread_tick())에서 thread_yield()하면 안됨
-				// intr_yield_on_return()를 통해서 인터럽트가 종료된 후에 양보하도록 설정
-				intr_yield_on_return();
-			}
-		}
-	}
-
-	/* Enforce preemption. */
-	if (++thread_ticks >= TIME_SLICE)
-		intr_yield_on_return ();
-}
-
-/* Prints thread statistics. */
-void
-thread_print_stats (void) {
-	printf ("Thread: %lld idle ticks, %lld kernel ticks, %lld user ticks\n",
-			idle_ticks, kernel_ticks, user_ticks);
-}
-
-/* Creates a new kernel thread named NAME with the given initial
-   PRIORITY, which executes FUNCTION passing AUX as the argument,
-   and adds it to the ready queue.  Returns the thread identifier
-   for the new thread, or TID_ERROR if creation fails.
-
-   If thread_start() has been called, then the new thread may be
-   scheduled before thread_create() returns.  It could even exit
-   before thread_create() returns.  Contrariwise, the original
-   thread may run for any amount of time before the new thread is
-   scheduled.  Use a semaphore or some other form of
-   synchronization if you need to ensure ordering.
-
-   The code provided sets the new thread's `priority' member to
-   PRIORITY, but no actual priority scheduling is implemented.
-   Priority scheduling is the goal of Problem 1-3. */
-tid_t
-thread_create (const char *name, int priority,
-		thread_func *function, void *aux) {
-	struct thread *t;
-	tid_t tid;
-
-	ASSERT (function != NULL);
-
-	// ⭐️⭐️⭐️ 초기 실행 컨텍스트 설정 ⭐️⭐️⭐️
-	/* 1. 스레드 메모리 할당 */
-	t = palloc_get_page (PAL_ZERO);
-	if (t == NULL)
-		return TID_ERROR;
-
-	/* 스레드 초기화 */
-	init_thread (t, name, priority);
-	tid = t->tid = allocate_tid ();
-
-	/* Call the kernel_thread if it scheduled.
-	 * Note) rdi is 1st argument, and rsi is 2nd argument. 
-	 * 3. 논리주소 셋업 : x86-64에서 함수의 첫 번째, 두 번째 인자는 각각 rdi, rsi 레지스터를 통해 전달(호출 규약)
-	*/
-
-	// 👇👇👇 스레드가 처음 실행될 때 호출할 함수 설정(명령어 포인터 설정)
-	t->tf.rip = (uintptr_t) kernel_thread; // rip : 다음에 실행할 명령어의 주소(=함수 시작 주소)
-	// 👆👆👆 시작 함수는 스레드마다 동일(rip값을 동일하게 설정)하지만, 인자에 따라 각자의 함수 실행 경로를 따라가게됨
-
-	// 👇👇👇 함수 인자 설정
-	t->tf.R.rdi = (uint64_t) function; // rdi : 첫 번째 함수 인자
-	t->tf.R.rsi = (uint64_t) aux; // rsi : 두 번째 함수 인자
-	// 👆👆👆 시작 함수는 동일해도 함수 인자가 다르기 때문에, 실행 흐름은 스레드마다 다름
-
-	// 👇👇👇 세그먼트 레지스터 설정
-	t->tf.ds = SEL_KDSEG; // 데이터 세그먼트(데이터 영역의 논리주소 공간)
-	t->tf.es = SEL_KDSEG; // 확장 세그먼트(확장 영역의 논리주소 공간)
-	t->tf.ss = SEL_KDSEG; // 스택 세그먼트(스택 영역의 논리주소 공간)
-	t->tf.cs = SEL_KCSEG; // 코드 세그먼트(코드 영역의 논리주소 공간)
-	t->tf.eflags = FLAG_IF; // 플래그 레지스터
-	// 👆👆👆 
-
-	/* all_list에 스레드 추가 */
-	list_push_back(&all_list, &t->all_elem);
-
-	/* Add to run queue. */
-	thread_unblock (t);
-
-	/* 새로 생성된 스레드가 현재 스레드보다 우선순위가 높으면 양보 */
-	// 5. 우선순위 기반 선점
-	if (t->priority > thread_current()->priority)
-	{
-		thread_yield();
-	}
-
-	return tid;
-}
-
-/* Puts the current thread to sleep.  It will not be scheduled
-   again until awoken by thread_unblock().
-
-   This function must be called with interrupts turned off.  It
-   is usually a better idea to use one of the synchronization
-   primitives in synch.h. */
-void
-thread_block (void) {
-	ASSERT (!intr_context ());
-	ASSERT (intr_get_level () == INTR_OFF);
-	thread_current ()->status = THREAD_BLOCKED;
-	schedule ();
-}
-
-void thread_preemption()
-{
-	if(intr_context())
-	{
-		intr_yield_on_return();
-	}
-	else
-	{
-		thread_yield();
-	}
-}
-
-/* Transitions a blocked thread T to the ready-to-run state.
-   This is an error if T is not blocked.  (Use thread_yield() to
-   make the running thread ready.)
-
-   This function does not preempt the running thread.  This can
-   be important: if the caller had disabled interrupts itself,
-   it may expect that it can atomically unblock a thread and
-   update other data. */
-void
-thread_unblock (struct thread *t) {
-	enum intr_level old_level;
-
-	ASSERT (is_thread (t));
-
-	old_level = intr_disable ();
-	ASSERT (t->status == THREAD_BLOCKED);
-	list_insert_ordered(&ready_list, &t->elem, priority_compare, NULL);
-	t->status = THREAD_READY;
-
-	// 새로 unblocked된 스레드의 우선순위가 현재 스레드보다 높으면 선점
-	if(t != idle_thread && t->priority > thread_current()->priority)
-	{
-		thread_preemption();
-	}
-
-	intr_set_level (old_level);
-}
-
-/* Returns the name of the running thread. */
-const char *
-thread_name (void) {
-	return thread_current ()->name;
-}
-
-/* Returns the running thread.
-   This is running_thread() plus a couple of sanity checks.
-   See the big comment at the top of thread.h for details. */
-struct thread *
-thread_current (void) {
-	struct thread *t = running_thread ();
-
-	/* Make sure T is really a thread.
-	   If either of these assertions fire, then your thread may
-	   have overflowed its stack.  Each thread has less than 4 kB
-	   of stack, so a few big automatic arrays or moderate
-	   recursion can cause stack overflow. */
-	ASSERT (is_thread (t));
-	ASSERT (t->status == THREAD_RUNNING);
-
-	return t;
-}
-
-/* Returns the running thread's tid. */
-tid_t
-thread_tid (void) {
-	return thread_current ()->tid;
-}
-
-/* Deschedules the current thread and destroys it.  Never
-   returns to the caller. */
-void
-thread_exit (void) {
-	ASSERT (!intr_context ());
-
-#ifdef USERPROG
-	process_exit ();
-#endif
-
-	/* all_list에서 제거 */
-	list_remove(&thread_current()->all_elem);
-
-	/* Just set our status to dying and schedule another process.
-	   We will be destroyed during the call to schedule_tail(). */
-	intr_disable ();
-	do_schedule (THREAD_DYING);
-	NOT_REACHED ();
-}
-
-/* Yields the CPU.  The current thread is not put to sleep and
-   may be scheduled again immediately at the scheduler's whim. */
-void
-thread_yield (void) {
-	struct thread *curr = thread_current ();
-	enum intr_level old_level;
-
-	ASSERT (!intr_context ());
-
-	old_level = intr_disable ();
-	if (curr != idle_thread)
-		list_insert_ordered(&ready_list, &curr->elem, priority_compare, NULL);
-	do_schedule (THREAD_READY);
-	intr_set_level (old_level);
-}
-
-// 우선순위 비교 함수(내림차순)
-static bool priority_compare(const struct list_elem *a, const struct list_elem *b, void *aux UNUSED)
-{
-	struct thread *thread_a = list_entry(a, struct thread, elem);
-	struct thread *thread_b = list_entry(b, struct thread, elem);
-
-	return thread_a->priority > thread_b->priority;
-}
-
-void calculate_and_set_priority_with_donation(struct thread* t, int new_priority)
-{
-	// donation이 적용된, 최종 우선순위 계산
-	// 나한테 기부한 스레드가 없다면, 기존 우선순위
-	if(list_empty(&t->donation_list))
-	{
-		t->priority = new_priority;
-	}
-	// 나한테 기부한 스레드가 있다면, 기부받은 우선순위와 기존 우선순위 중 더 높은 값을 최종 우선순위 값으로 설정
-	else
-	{
-		// donation_list는 우선순위 순으로 정렬된 상태(내림차순)
-		struct thread* highest_donated_thread = list_entry(list_front(&t->donation_list), struct thread, donation_elem);
-
-		if(highest_donated_thread->priority > new_priority)
-		{
-			t->priority = highest_donated_thread->priority;
-		}
-		else
-		{
-			t->priority = new_priority;
-		}
-	}
-}
-
-/* Sets the current thread's priority to NEW_PRIORITY. */
-void
-thread_set_priority (int new_priority) {
-	// 현재 스레드
-	struct thread* current_thread = thread_current();
-	current_thread->base_priority = new_priority;
-
-	// 인터럽트 끄기
-	enum intr_level old_level = intr_disable();
-
-	// donation이 적용된, 최종 우선순위 계산
-	calculate_and_set_priority_with_donation(current_thread, new_priority);
-
-	// 현재 스레드의 우선순위가 최고가 아니라면, 즉시 CPU 양보
-	// ready_list는 우선순위 순으로 정렬된 상태(내림차순)
-	bool should_yield = false;
-	if(!list_empty(&ready_list))
-	{
-		struct thread *highest_priority_thread = list_entry(list_front(&ready_list), struct thread, elem);
-
-		if(current_thread->priority < highest_priority_thread->priority)
-		{
-			should_yield = true;
-		}
-	}
-
-	// 인터럽트 다시 켜기
-	intr_set_level(old_level);
-	
-	// yield는 인터럽트 복원 후에 수행
-	if(should_yield)
-	{
-		thread_yield();
-	}
-}
-
-/* Returns the current thread's priority. */
-int
-thread_get_priority (void) {
-	// 인터럽트 끄기
-	enum intr_level old_level = intr_disable();
-	struct thread* current_thread = thread_current(); // 현재 스레드
-
-	// 인터럽트 다시 켜기
-	intr_set_level(old_level);
-
-	// 이미 계산된(기부 상황이면 기부까지 반영된) 우선순위 값 반환
-	return current_thread->priority;
-}
-
-/* Sets the current thread's nice value to NICE. */
-void
-thread_set_nice (int nice UNUSED) {
-	struct thread* current_thread = thread_current();
-	current_thread->nice = nice; // 1. nice 값 설정
-
-	// 2. priority 재계산
-	update_priority(current_thread);
-
-	// 3. 필요하다면 yield
-	if(!list_empty(&ready_list))
-	{
-		struct thread *highest_priority_thread = list_entry(list_front(&ready_list), struct thread, elem);
-		if(current_thread->priority < highest_priority_thread->priority)
-		{
-			thread_yield();
-		}
-	}
-}
-
-/* Returns the current thread's nice value. */
-int
-thread_get_nice (void) {
-	struct thread* current_thread = thread_current();
-	return current_thread->nice;
-}
-
-/* Returns 100 times the system load average. */
-int
-thread_get_load_avg (void) {
-	return FP_TO_INT_ROUND(load_avg * 100);
-}
-
-/* Returns 100 times the current thread's recent_cpu value. */
-int
-thread_get_recent_cpu (void) {
-	struct thread* current_thread = thread_current();
-	return FP_TO_INT_ROUND(current_thread->recent_cpu * 100);
-}
-
-/* Idle thread.  Executes when no other thread is ready to run.
-
-   The idle thread is initially put on the ready list by
-   thread_start().  It will be scheduled once initially, at which
-   point it initializes idle_thread, "up"s the semaphore passed
-   to it to enable thread_start() to continue, and immediately
-   blocks.  After that, the idle thread never appears in the
-   ready list.  It is returned by next_thread_to_run() as a
-   special case when the ready list is empty. */
-static void
-idle (void *idle_started_ UNUSED) {
-	struct semaphore *idle_started = idle_started_;
-
-	idle_thread = thread_current ();
-	sema_up (idle_started);
-
-	for (;;) {
-		/* Let someone else run. */
-		intr_disable ();
-		thread_block ();
-
-		/* Re-enable interrupts and wait for the next one.
-
-		   The `sti' instruction disables interrupts until the
-		   completion of the next instruction, so these two
-		   instructions are executed atomically.  This atomicity is
-		   important; otherwise, an interrupt could be handled
-		   between re-enabling interrupts and waiting for the next
-		   one to occur, wasting as much as one clock tick worth of
-		   time.
-
-		   See [IA32-v2a] "HLT", [IA32-v2b] "STI", and [IA32-v3a]
-		   7.11.1 "HLT Instruction". */
-		asm volatile ("sti; hlt" : : : "memory");
-	}
-}
-
-/* Function used as the basis for a kernel thread. */
-static void
-kernel_thread (thread_func *function, void *aux) {
-	ASSERT (function != NULL);
-
-	intr_enable ();       /* The scheduler runs with interrupts off. */
-	function (aux);       /* Execute the thread function. */
-	thread_exit ();       /* If function() returns, kill the thread. */
-}
-
-
-/* Does basic initialization of T as a blocked thread named
-   NAME. */
-static void
-init_thread (struct thread *t, const char *name, int priority) {
-	// 👇👇👇 입력(인자) 검증
-	ASSERT (t != NULL);
-	ASSERT (PRI_MIN <= priority && priority <= PRI_MAX);
-	ASSERT (name != NULL);
-	// 👆👆👆
-
-	// 👇👇👇 스레드 구조체(= 스레드 제어 블록[TCB]) 초기화 수행
-	memset (t, 0, sizeof *t); // 메모리 초기화(스레드 구조체 전체를 0으로 초기화) : 쓰레기값이 안 남도록 => 안전한 초기상태 보장
-	t->status = THREAD_BLOCKED; // 기본 상태 설정
-	strlcpy (t->name, name, sizeof t->name); // 스레드 이름 복사
-	t->tf.rsp = (uint64_t) t + PGSIZE - sizeof (void *); // 스택 포인터 설정
-	// 👆👆👆 메모리 레이아웃 설정
-
-	// 👇👇👇 스레드 우선순위 및 관련 필드 초기화
-	t->priority = priority;
-	t->base_priority = priority;
-	t->waiting_lock = NULL;
-	list_init(&t->donation_list);
-	t->nice = 0;
-	t->recent_cpu = 0;
-	// 👆👆👆
-
-	// process_wait, exit 용 초기화
-	#ifdef USERPROG
-  		t->parent = NULL;
-  		list_init(&t->children);   // ★ children 리스트 초기화
-	#endif
-	
-	t->magic = THREAD_MAGIC;
-}
-
-/* Chooses and returns the next thread to be scheduled.  Should
-   return a thread from the run queue, unless the run queue is
-   empty.  (If the running thread can continue running, then it
-   will be in the run queue.)  If the run queue is empty, return
-   idle_thread. */
-static struct thread *
-next_thread_to_run (void) {
-	if (list_empty (&ready_list))
-		return idle_thread;
-	else
-		return list_entry (list_pop_front (&ready_list), struct thread, elem);
-}
-
-/* Use iretq to launch the thread */
-void
-do_iret (struct intr_frame *tf) {
-	__asm __volatile(
-			"movq %0, %%rsp\n"
-			"movq 0(%%rsp),%%r15\n"
-			"movq 8(%%rsp),%%r14\n"
-			"movq 16(%%rsp),%%r13\n"
-			"movq 24(%%rsp),%%r12\n"
-			"movq 32(%%rsp),%%r11\n"
-			"movq 40(%%rsp),%%r10\n"
-			"movq 48(%%rsp),%%r9\n"
-			"movq 56(%%rsp),%%r8\n"
-			"movq 64(%%rsp),%%rsi\n"
-			"movq 72(%%rsp),%%rdi\n"
-			"movq 80(%%rsp),%%rbp\n"
-			"movq 88(%%rsp),%%rdx\n"
-			"movq 96(%%rsp),%%rcx\n"
-			"movq 104(%%rsp),%%rbx\n"
-			"movq 112(%%rsp),%%rax\n"
-			"addq $120,%%rsp\n"
-			"movw 8(%%rsp),%%ds\n"
-			"movw (%%rsp),%%es\n"
-			"addq $32, %%rsp\n"
-			"iretq"
-			: : "g" ((uint64_t) tf) : "memory");
-}
-
-/* Switching the thread by activating the new thread's page
-   tables, and, if the previous thread is dying, destroying it.
-
-   At this function's invocation, we just switched from thread
-   PREV, the new thread is already running, and interrupts are
-   still disabled.
-
-   It's not safe to call printf() until the thread switch is
-   complete.  In practice that means that printf()s should be
-   added at the end of the function. */
-static void
-thread_launch (struct thread *th) {
-	uint64_t tf_cur = (uint64_t) &running_thread ()->tf;
-	uint64_t tf = (uint64_t) &th->tf;
-	ASSERT (intr_get_level () == INTR_OFF);
-
-	/* The main switching logic.
-	 * We first restore the whole execution context into the intr_frame
-	 * and then switching to the next thread by calling do_iret.
-	 * Note that, we SHOULD NOT use any stack from here
-	 * until switching is done. */
-	__asm __volatile (
-			/* Store registers that will be used. */
-			"push %%rax\n"
-			"push %%rbx\n"
-			"push %%rcx\n"
-			/* Fetch input once */
-			"movq %0, %%rax\n"
-			"movq %1, %%rcx\n"
-			"movq %%r15, 0(%%rax)\n"
-			"movq %%r14, 8(%%rax)\n"
-			"movq %%r13, 16(%%rax)\n"
-			"movq %%r12, 24(%%rax)\n"
-			"movq %%r11, 32(%%rax)\n"
-			"movq %%r10, 40(%%rax)\n"
-			"movq %%r9, 48(%%rax)\n"
-			"movq %%r8, 56(%%rax)\n"
-			"movq %%rsi, 64(%%rax)\n"
-			"movq %%rdi, 72(%%rax)\n"
-			"movq %%rbp, 80(%%rax)\n"
-			"movq %%rdx, 88(%%rax)\n"
-			"pop %%rbx\n"              // Saved rcx
-			"movq %%rbx, 96(%%rax)\n"
-			"pop %%rbx\n"              // Saved rbx
-			"movq %%rbx, 104(%%rax)\n"
-			"pop %%rbx\n"              // Saved rax
-			"movq %%rbx, 112(%%rax)\n"
-			"addq $120, %%rax\n"
-			"movw %%es, (%%rax)\n"
-			"movw %%ds, 8(%%rax)\n"
-			"addq $32, %%rax\n"
-			"call __next\n"         // read the current rip.
-			"__next:\n"
-			"pop %%rbx\n"
-			"addq $(out_iret -  __next), %%rbx\n"
-			"movq %%rbx, 0(%%rax)\n" // rip
-			"movw %%cs, 8(%%rax)\n"  // cs
-			"pushfq\n"
-			"popq %%rbx\n"
-			"mov %%rbx, 16(%%rax)\n" // eflags
-			"mov %%rsp, 24(%%rax)\n" // rsp
-			"movw %%ss, 32(%%rax)\n"
-			"mov %%rcx, %%rdi\n"
-			"call do_iret\n"
-			"out_iret:\n"
-			: : "g"(tf_cur), "g" (tf) : "memory"
-			);
-}
-
-/* Schedules a new process. At entry, interrupts must be off.
- * This function modify current thread's status to status and then
- * finds another thread to run and switches to it.
- * It's not safe to call printf() in the schedule(). */
-static void
-do_schedule(int status) {
-	ASSERT (intr_get_level () == INTR_OFF);
-	ASSERT (thread_current()->status == THREAD_RUNNING);
-	while (!list_empty (&destruction_req)) {
-		struct thread *victim =
-			list_entry (list_pop_front (&destruction_req), struct thread, elem);
-		palloc_free_page(victim);
-	}
-	thread_current ()->status = status;
-	schedule ();
-}
-
-static void
-schedule (void) {
-	struct thread *curr = running_thread ();
-	struct thread *next = next_thread_to_run ();
-
-	ASSERT (intr_get_level () == INTR_OFF);
-	ASSERT (curr->status != THREAD_RUNNING);
-	ASSERT (is_thread (next));
-	/* Mark us as running. */
-	next->status = THREAD_RUNNING;
-
-	/* Start new time slice. */
-	thread_ticks = 0;
-
-#ifdef USERPROG
-	/* Activate the new address space. */
-	process_activate (next);
-#endif
-
-	if (curr != next) {
-		/* If the thread we switched from is dying, destroy its struct
-		   thread. This must happen late so that thread_exit() doesn't
-		   pull out the rug under itself.
-		   We just queuing the page free reqeust here because the page is
-		   currently used by the stack.
-		   The real destruction logic will be called at the beginning of the
-		   schedule(). */
-		if (curr && curr->status == THREAD_DYING && curr != initial_thread) {
-			ASSERT (curr != next);
-			list_push_back (&destruction_req, &curr->elem);
-		}
-
-		/* Before switching the thread, we first save the information
-		 * of current running. */
-		thread_launch (next);
-	}
-}
-
-/* Returns a tid to use for a new thread. */
-static tid_t
-allocate_tid (void) {
-	static tid_t next_tid = 1;
-	tid_t tid;
-
-	lock_acquire (&tid_lock);
-	tid = next_tid++;
-	lock_release (&tid_lock);
-
-	return tid;
-}
-=======
-#include "threads/thread.h"
-
-#include <debug.h>
-#include <random.h>
-#include <stddef.h>
-#include <stdio.h>
-#include <string.h>
-
-#include "devices/timer.h"
-#include "intrinsic.h"
-#include "threads/flags.h"
-#include "threads/interrupt.h"
-#include "threads/intr-stubs.h"
-#include "threads/palloc.h"
-#include "threads/synch.h"
-#include "threads/vaddr.h"
-#ifdef USERPROG
-#include "userprog/process.h"
-#endif
-
-/* Random value for struct thread's `magic' member.
-   Used to detect stack overflow.  See the big comment at the top
-   of thread.h for details. */
-#define THREAD_MAGIC 0xcd6abf4b
-
-/* Random value for basic thread
-   Do not modify this value. */
-#define THREAD_BASIC 0xd42df210
-
-/* List of processes in THREAD_READY state, that is, processes
-   that are ready to run but not actually running. */
-static struct list ready_list;
-struct list
-    sleep_list;  // timer.c 파일에서 사용 : sleep 상태인 스레드들을 담는 리스트
-static struct list all_list;  // 모든 스레드를 담는 리스트(priority 재계산 용도)
-
-/* Idle thread. */
-static struct thread *idle_thread;
-
-/* Initial thread, the thread running init.c:main(). */
-static struct thread *initial_thread;
-
-/* Lock used by allocate_tid(). */
-static struct lock tid_lock;
-
-/* Thread destruction requests */
-static struct list destruction_req;
-
-/* Statistics. */
-static long long idle_ticks;   /* # of timer ticks spent idle. */
-static long long kernel_ticks; /* # of timer ticks in kernel threads. */
-static long long user_ticks;   /* # of timer ticks in user programs. */
-
-/* Scheduling. */
-#define TIME_SLICE 4          /* # of timer ticks to give each thread. */
-static unsigned thread_ticks; /* # of timer ticks since last yield. */
-
-/* If false (default), use round-robin scheduler.
-   If true, use multi-level feedback queue scheduler.
-   Controlled by kernel command-line option "-o mlfqs". */
-bool thread_mlfqs;
-
-/*
-* 17.14 고정소수점 : 32비트 정수를 이용해서 소수를 표현하는 방식
-* 17.14 고정소수점(상위 17비트는 정수 부분, 하위 14비트는 소수 부분) 연산 매크로
-* F = 2^14 : 고정소수점에서 소수점 이하는 14비트
-* 정수를 고정소수점으로 바꾸려면 F를 곱하고, 고정소수점을 정수로 바꾸려면 F로
-나누기
-* => 고정소수점 나눗셈에서 정밀도를 유지하기 위한 스케일링 팩터
-
-* 사용 이유 : 부동소수점 연산은 커널에서 금지되어 있으므로, 부동소수점 대신
-고정소수점을 사용
-* 고정소수점 사용을 통해, 반올림 오차를 줄일 수 있고 크기는 고정되며 정수로만
-연산하기에 연산 속도가 빠름
-*/
-#define F (1 << 14)
-
-/* F를 이용한 변환 매크로 */
-// 정수 → 고정소수점
-#define INT_TO_FP(n) ((n) * F)
-// 고정소수점 → 정수 (내림)
-#define FP_TO_INT(x) ((x) / F)
-// 고정소수점 → 정수 (반올림)
-#define FP_TO_INT_ROUND(x) (((x) + F / 2) / F)
-// 고정소수점 × 정수
-#define FP_MUL_INT(x, n) ((x) * (n))
-// 고정소수점 ÷ 정수
-#define FP_DIV_INT(x, n) ((x) / (n))
-// 고정소수점 × 고정소수점
-#define FP_MUL(x, y) (((int64_t)(x)) * (y) / F)
-// 고정소수점 ÷ 고정소수점
-#define FP_DIV(x, y) (((int64_t)(x)) * F / (y))
-static int64_t load_avg;  // load_avg 값
-
-static void kernel_thread(thread_func *, void *aux);
-
-static void idle(void *aux UNUSED);
-static struct thread *next_thread_to_run(void);
-static void init_thread(struct thread *, const char *name, int priority);
-static void do_schedule(int status);
-static void schedule(void);
-static tid_t allocate_tid(void);
-
-/* Returns true if T appears to point to a valid thread. */
-#define is_thread(t) ((t) != NULL && (t)->magic == THREAD_MAGIC)
-
-/* Returns the running thread.
- * Read the CPU's stack pointer `rsp', and then round that
- * down to the start of a page.  Since `struct thread' is
- * always at the beginning of a page and the stack pointer is
- * somewhere in the middle, this locates the curent thread. */
-#define running_thread() ((struct thread *)(pg_round_down(rrsp())))
-
-// Global descriptor table for the thread_start.
-// Because the gdt will be setup after the thread_init, we should
-// setup temporal gdt first.
-static uint64_t gdt[3] = {0, 0x00af9a000000ffff, 0x00cf92000000ffff};
-
-// Function prototypes
-void update_load_avg(void);
-void update_recent_cpu(struct thread *t);
-void update_priority(struct thread *t);
-static bool priority_compare(const struct list_elem *a,
-                             const struct list_elem *b, void *aux);
-void calculate_and_set_priority_with_donation(struct thread *t,
-                                              int new_priority);
-void thread_set_priority(int new_priority);
-int thread_get_priority(void);
-void thread_set_nice(int nice);
-int thread_get_nice(void);
-int thread_get_load_avg(void);
-int thread_get_recent_cpu(void);
-
-/* Initializes the threading system by transforming the code
-   that's currently running into a thread.  This can't work in
-   general and it is possible in this case only because loader.S
-   was careful to put the bottom of the stack at a page boundary.
-
-   Also initializes the run queue and the tid lock.
-
-   After calling this function, be sure to initialize the page
-   allocator before trying to create any threads with
-   thread_create().
-
-   It is not safe to call thread_current() until this function
-   finishes. */
-void thread_init(void) {
-  ASSERT(intr_get_level() == INTR_OFF);
-
-  /* Reload the temporal gdt for the kernel
-   * This gdt does not include the user context.
-   * The kernel will rebuild the gdt with user context, in gdt_init (). */
-  struct desc_ptr gdt_ds = {.size = sizeof(gdt) - 1, .address = (uint64_t)gdt};
-  lgdt(&gdt_ds);
-
-  /* Init the globla thread context */
-  lock_init(&tid_lock);
-  list_init(&ready_list);
-  list_init(&sleep_list);
-  list_init(&all_list);
-  list_init(&destruction_req);
-
-  /* MLFQS 관련 변수 초기화 */
-  load_avg = 0;
-
-  /* Set up a thread structure for the running thread. */
-  initial_thread = running_thread();
-  init_thread(initial_thread, "main", PRI_DEFAULT);
-  initial_thread->status = THREAD_RUNNING;
-  initial_thread->tid = allocate_tid();
-
-  /* initial_thread를 all_list에 추가 */
-  list_push_back(&all_list, &initial_thread->all_elem);
-}
-
-/* Starts preemptive thread scheduling by enabling interrupts.
-   Also creates the idle thread. */
-void thread_start(void) {
-  /* Create the idle thread. */
-  struct semaphore idle_started;
-  sema_init(&idle_started, 0);
-  thread_create("idle", PRI_MIN, idle, &idle_started);
-
-  /* Start preemptive thread scheduling. */
-  intr_enable();
-
-  /* Wait for the idle thread to initialize idle_thread. */
-  sema_down(&idle_started);
-}
-
-void update_load_avg(void) {
-  int ready_threads = list_size(&ready_list);
-  if (thread_current() != idle_thread) {
-    ready_threads += 1;
-  }
-  // load_avg = (59/60) * load_avg + (1/60) * ready_threads
-  load_avg =
-      FP_MUL(FP_DIV(INT_TO_FP(59), INT_TO_FP(60)), load_avg) +
-      FP_MUL(FP_DIV(INT_TO_FP(1), INT_TO_FP(60)), INT_TO_FP(ready_threads));
-}
-
-void update_recent_cpu(struct thread *t) {
-  if (t == idle_thread) return;
-  // recent_cpu = (2*load_avg) / (2*load_avg + 1) * recent_cpu + nice
-  int64_t load_avg_2 = FP_MUL(INT_TO_FP(2), load_avg);
-  t->recent_cpu =
-      FP_DIV(load_avg_2, load_avg_2 + INT_TO_FP(1)) * t->recent_cpu / F +
-      INT_TO_FP(t->nice);
-}
-
-void update_priority(struct thread *t) {
-  if (t == idle_thread) return;
-  // priority = PRI_MAX - (recent_cpu / 4) - (nice * 2)
-  int new_priority =
-      FP_TO_INT_ROUND(INT_TO_FP(PRI_MAX) - FP_DIV_INT(t->recent_cpu, 4)) -
-      (t->nice * 2);
-  if (new_priority > PRI_MAX) new_priority = PRI_MAX;
-  if (new_priority < PRI_MIN) new_priority = PRI_MIN;
-  t->base_priority =
-      new_priority;  // 기존 우선순위 업데이트(donation 고려 전 우선순위)
-
-  calculate_and_set_priority_with_donation(
-      t, new_priority);  // donation 고려한 우선순위 계산 및 설정
-}
-
-/* Called by the timer interrupt handler at each timer tick.
-   Thus, this function runs in an external interrupt context. */
-void thread_tick(void) {
-  struct thread *t = thread_current();
-
-  /* Update statistics. */
-  if (t == idle_thread) idle_ticks++;
-#ifdef USERPROG
-  else if (t->pml4 != NULL)
-    user_ticks++;
-#endif
-  else
-    kernel_ticks++;
-
-  /* MLFQS가 활성화된 경우에만 매 틱마다 running thread의 recent_cpu 1 증가 */
-  if (thread_mlfqs && t != idle_thread) {
-    t->recent_cpu = t->recent_cpu + INT_TO_FP(1);
-  }
-
-  /* MLFQS가 활성화된 경우에만 매 초마다 모든 스레드의 recent_cpu 재계산 &
-   * load_avg 재계산 */
-  if (thread_mlfqs && timer_ticks() % TIMER_FREQ == 0) {
-    update_load_avg();  // load_avg 재계산
-
-    struct list_elem *elem;
-    for (elem = list_begin(&all_list); elem != list_end(&all_list);
-         elem = list_next(elem)) {
-      struct thread *t = list_entry(elem, struct thread, all_elem);
-      update_recent_cpu(t);
-    }
-  }
-
-  /* MLFQS가 활성화된 경우에만 4틱마다 모든 스레드에 대해 priority 재계산 */
-  if (thread_mlfqs && (timer_ticks() % 4) == 0) {
-    struct list_elem *elem;
-    for (elem = list_begin(&all_list); elem != list_end(&all_list);
-         elem = list_next(elem)) {
-      struct thread *t = list_entry(elem, struct thread, all_elem);
-      update_priority(t);
-    }
-
-    // 재계산된 우선순위에 맞춰 정렬
-    list_sort(&ready_list, priority_compare, NULL);
-
-    // 현재 실행중인 스레드의 우선순위가 제일 낮아졌다면 양보
-    if (!list_empty(&ready_list)) {
-      struct thread *highest_priority_thread =
-          list_entry(list_front(&ready_list), struct thread, elem);
-      if (highest_priority_thread->priority > t->priority) {
-        // 인터럽트 컨텍스트 내(timer_interrupt() => thread_tick())에서
-        // thread_yield()하면 안됨 intr_yield_on_return()를 통해서 인터럽트가
-        // 종료된 후에 양보하도록 설정
-        intr_yield_on_return();
-      }
-    }
-  }
-
-  /* Enforce preemption. */
-  if (++thread_ticks >= TIME_SLICE) intr_yield_on_return();
-}
-
-/* Prints thread statistics. */
-void thread_print_stats(void) {
-  printf("Thread: %lld idle ticks, %lld kernel ticks, %lld user ticks\n",
-         idle_ticks, kernel_ticks, user_ticks);
-}
-
-/* Creates a new kernel thread named NAME with the given initial
-   PRIORITY, which executes FUNCTION passing AUX as the argument,
-   and adds it to the ready queue.  Returns the thread identifier
-   for the new thread, or TID_ERROR if creation fails.
-
-   If thread_start() has been called, then the new thread may be
-   scheduled before thread_create() returns.  It could even exit
-   before thread_create() returns.  Contrariwise, the original
-   thread may run for any amount of time before the new thread is
-   scheduled.  Use a semaphore or some other form of
-   synchronization if you need to ensure ordering.
-
-   The code provided sets the new thread's `priority' member to
-   PRIORITY, but no actual priority scheduling is implemented.
-   Priority scheduling is the goal of Problem 1-3. */
-/*
-  name : 스레드 이름(EX : "args-none", "args-single" 등)
-  priority : 스레드 우선순위(PRI_MIN ~ PRI_MAX)
-  function : 스레드가 처음 실행될 때 호출할 함수(= 스레드 진입점)
-  aux : function에 전달할 인자(EX : NULL, "argone", "argtwo" 등)
-*/
-tid_t thread_create(const char *name, int priority, thread_func *function,
-                    void *aux) {
-  struct thread *t;
-  tid_t tid;
-
-  ASSERT(function != NULL);
-
-  // ⭐️⭐️⭐️ 초기 실행 컨텍스트 설정 ⭐️⭐️⭐️
-  /* 1. 스레드 메모리 할당 */
-  t = palloc_get_page(PAL_ZERO);
-  if (t == NULL) return TID_ERROR;
-
-  /* 스레드 초기화 */
-  init_thread(t, name, priority);
-  tid = t->tid = allocate_tid();
-
-  /* Call the kernel_thread if it scheduled.
-   * Note) rdi is 1st argument, and rsi is 2nd argument.
-   * 3. 논리주소 셋업 : x86-64에서 함수의 첫 번째, 두 번째 인자는 각각 rdi, rsi
-   * 레지스터를 통해 전달(호출 규약)
-   */
-
-  // 👇👇👇 스레드가 처음 실행될 때 호출할 함수 설정(명령어 포인터 설정)
-  t->tf.rip = (uintptr_t)
-      kernel_thread;  // rip : 다음에 실행할 명령어의 주소(=함수 시작 주소)
-  // 👆👆👆 시작 함수는 스레드마다 동일(rip값을 동일하게 설정)하지만, 인자에
-  // 따라 각자의 함수 실행 경로를 따라가게됨
-
-  // 👇👇👇 함수 인자 설정
-  t->tf.R.rdi = (uint64_t)function;  // rdi : 첫 번째 함수 인자
-  t->tf.R.rsi = (uint64_t)aux;       // rsi : 두 번째 함수 인자
-  // 👆👆👆 시작 함수는 동일해도 함수 인자가 다르기 때문에, 실행 흐름은
-  // 스레드마다 다름
-
-  // 👇👇👇 세그먼트 레지스터 설정
-  t->tf.ds = SEL_KDSEG;    // 데이터 세그먼트(데이터 영역의 논리주소 공간)
-  t->tf.es = SEL_KDSEG;    // 확장 세그먼트(확장 영역의 논리주소 공간)
-  t->tf.ss = SEL_KDSEG;    // 스택 세그먼트(스택 영역의 논리주소 공간)
-  t->tf.cs = SEL_KCSEG;    // 코드 세그먼트(코드 영역의 논리주소 공간)
-  t->tf.eflags = FLAG_IF;  // 플래그 레지스터
-  // 👆👆👆
-
-  /* all_list에 스레드 추가 */
-  list_push_back(&all_list, &t->all_elem);
-
-  /* Add to run queue. */
-  thread_unblock(t);
-
-  /* 새로 생성된 스레드가 현재 스레드보다 우선순위가 높으면 양보 */
-  // 5. 우선순위 기반 선점
-  if (t->priority > thread_current()->priority) {
-    thread_yield();
-  }
-
-  return tid;
-}
-
-/* Puts the current thread to sleep.  It will not be scheduled
-   again until awoken by thread_unblock().
-
-   This function must be called with interrupts turned off.  It
-   is usually a better idea to use one of the synchronization
-   primitives in synch.h. */
-void thread_block(void) {
-  ASSERT(!intr_context());
-  ASSERT(intr_get_level() == INTR_OFF);
-  thread_current()->status = THREAD_BLOCKED;
-  schedule();
-}
-
-void thread_preemption() {
-  if (intr_context()) {
-    intr_yield_on_return();
-  } else {
-    thread_yield();
-  }
-}
-
-/* Transitions a blocked thread T to the ready-to-run state.
-   This is an error if T is not blocked.  (Use thread_yield() to
-   make the running thread ready.)
-
-   This function does not preempt the running thread.  This can
-   be important: if the caller had disabled interrupts itself,
-   it may expect that it can atomically unblock a thread and
-   update other data. */
-void thread_unblock(struct thread *t) {
-  enum intr_level old_level;
-
-  ASSERT(is_thread(t));
-
-  old_level = intr_disable();
-  ASSERT(t->status == THREAD_BLOCKED);
-  list_insert_ordered(&ready_list, &t->elem, priority_compare, NULL);
-  t->status = THREAD_READY;
-
-  // 새로 unblocked된 스레드의 우선순위가 현재 스레드보다 높으면 선점
-  if (t != idle_thread && t->priority > thread_current()->priority) {
-    thread_preemption();
-  }
-
-  intr_set_level(old_level);
-}
-
-/* Returns the name of the running thread. */
-const char *thread_name(void) { return thread_current()->name; }
-
-/* Returns the running thread.
-   This is running_thread() plus a couple of sanity checks.
-   See the big comment at the top of thread.h for details. */
-struct thread *thread_current(void) {
-  struct thread *t = running_thread();
-
-  /* Make sure T is really a thread.
-     If either of these assertions fire, then your thread may
-     have overflowed its stack.  Each thread has less than 4 kB
-     of stack, so a few big automatic arrays or moderate
-     recursion can cause stack overflow. */
-  ASSERT(is_thread(t));
-  ASSERT(t->status == THREAD_RUNNING);
-
-  return t;
-}
-
-/* Returns the running thread's tid. */
-tid_t thread_tid(void) { return thread_current()->tid; }
-
-/* Deschedules the current thread and destroys it.  Never
-   returns to the caller. */
-void thread_exit(void) {
-  ASSERT(!intr_context());
-
-#ifdef USERPROG
-  process_exit();
-#endif
-
-  /* all_list에서 제거 */
-  list_remove(&thread_current()->all_elem);
-
-  /* Just set our status to dying and schedule another process.
-     We will be destroyed during the call to schedule_tail(). */
-  intr_disable();
-  do_schedule(THREAD_DYING);
-  NOT_REACHED();
-}
-
-/* Yields the CPU.  The current thread is not put to sleep and
-   may be scheduled again immediately at the scheduler's whim. */
-void thread_yield(void) {
-  struct thread *curr = thread_current();
-  enum intr_level old_level;
-
-  ASSERT(!intr_context());
-
-  old_level = intr_disable();
-  if (curr != idle_thread)
-    list_insert_ordered(&ready_list, &curr->elem, priority_compare, NULL);
-  do_schedule(THREAD_READY);
-  intr_set_level(old_level);
-}
-
-// 우선순위 비교 함수(내림차순)
-static bool priority_compare(const struct list_elem *a,
-                             const struct list_elem *b, void *aux UNUSED) {
-  struct thread *thread_a = list_entry(a, struct thread, elem);
-  struct thread *thread_b = list_entry(b, struct thread, elem);
-
-  return thread_a->priority > thread_b->priority;
-}
-
-void calculate_and_set_priority_with_donation(struct thread *t,
-                                              int new_priority) {
-  // donation이 적용된, 최종 우선순위 계산
-  // 나한테 기부한 스레드가 없다면, 기존 우선순위
-  if (list_empty(&t->donation_list)) {
-    t->priority = new_priority;
-  }
-  // 나한테 기부한 스레드가 있다면, 기부받은 우선순위와 기존 우선순위 중 더 높은
-  // 값을 최종 우선순위 값으로 설정
-  else {
-    // donation_list는 우선순위 순으로 정렬된 상태(내림차순)
-    struct thread *highest_donated_thread =
-        list_entry(list_front(&t->donation_list), struct thread, donation_elem);
-
-    if (highest_donated_thread->priority > new_priority) {
-      t->priority = highest_donated_thread->priority;
-    } else {
-      t->priority = new_priority;
-    }
-  }
-}
-
-/* Sets the current thread's priority to NEW_PRIORITY. */
-void thread_set_priority(int new_priority) {
-  // 현재 스레드
-  struct thread *current_thread = thread_current();
-  current_thread->base_priority = new_priority;
-
-  // 인터럽트 끄기
-  enum intr_level old_level = intr_disable();
-
-  // donation이 적용된, 최종 우선순위 계산
-  calculate_and_set_priority_with_donation(current_thread, new_priority);
-
-  // 현재 스레드의 우선순위가 최고가 아니라면, 즉시 CPU 양보
-  // ready_list는 우선순위 순으로 정렬된 상태(내림차순)
-  bool should_yield = false;
-  if (!list_empty(&ready_list)) {
-    struct thread *highest_priority_thread =
-        list_entry(list_front(&ready_list), struct thread, elem);
-
-    if (current_thread->priority < highest_priority_thread->priority) {
-      should_yield = true;
-    }
-  }
-
-  // 인터럽트 다시 켜기
-  intr_set_level(old_level);
-
-  // yield는 인터럽트 복원 후에 수행
-  if (should_yield) {
-    thread_yield();
-  }
-}
-
-/* Returns the current thread's priority. */
-int thread_get_priority(void) {
-  // 인터럽트 끄기
-  enum intr_level old_level = intr_disable();
-  struct thread *current_thread = thread_current();  // 현재 스레드
-
-  // 인터럽트 다시 켜기
-  intr_set_level(old_level);
-
-  // 이미 계산된(기부 상황이면 기부까지 반영된) 우선순위 값 반환
-  return current_thread->priority;
-}
-
-/* Sets the current thread's nice value to NICE. */
-void thread_set_nice(int nice UNUSED) {
-  struct thread *current_thread = thread_current();
-  current_thread->nice = nice;  // 1. nice 값 설정
-
-  // 2. priority 재계산
-  update_priority(current_thread);
-
-  // 3. 필요하다면 yield
-  if (!list_empty(&ready_list)) {
-    struct thread *highest_priority_thread =
-        list_entry(list_front(&ready_list), struct thread, elem);
-    if (current_thread->priority < highest_priority_thread->priority) {
-      thread_yield();
-    }
-  }
-}
-
-/* Returns the current thread's nice value. */
-int thread_get_nice(void) {
-  struct thread *current_thread = thread_current();
-  return current_thread->nice;
-}
-
-/* Returns 100 times the system load average. */
-int thread_get_load_avg(void) { return FP_TO_INT_ROUND(load_avg * 100); }
-
-/* Returns 100 times the current thread's recent_cpu value. */
-int thread_get_recent_cpu(void) {
-  struct thread *current_thread = thread_current();
-  return FP_TO_INT_ROUND(current_thread->recent_cpu * 100);
-}
-
-/* Idle thread.  Executes when no other thread is ready to run.
-
-   The idle thread is initially put on the ready list by
-   thread_start().  It will be scheduled once initially, at which
-   point it initializes idle_thread, "up"s the semaphore passed
-   to it to enable thread_start() to continue, and immediately
-   blocks.  After that, the idle thread never appears in the
-   ready list.  It is returned by next_thread_to_run() as a
-   special case when the ready list is empty. */
-static void idle(void *idle_started_ UNUSED) {
-  struct semaphore *idle_started = idle_started_;
-
-  idle_thread = thread_current();
-  sema_up(idle_started);
-
-  for (;;) {
-    /* Let someone else run. */
-    intr_disable();
-    thread_block();
-
-    /* Re-enable interrupts and wait for the next one.
-
-       The `sti' instruction disables interrupts until the
-       completion of the next instruction, so these two
-       instructions are executed atomically.  This atomicity is
-       important; otherwise, an interrupt could be handled
-       between re-enabling interrupts and waiting for the next
-       one to occur, wasting as much as one clock tick worth of
-       time.
-
-       See [IA32-v2a] "HLT", [IA32-v2b] "STI", and [IA32-v3a]
-       7.11.1 "HLT Instruction". */
-    asm volatile("sti; hlt" : : : "memory");
-  }
-}
-
-/* Function used as the basis for a kernel thread. */
-static void kernel_thread(thread_func *function, void *aux) {
-  ASSERT(function != NULL);
-
-  intr_enable(); /* The scheduler runs with interrupts off. */
-  function(aux); /* Execute the thread function. */
-  thread_exit(); /* If function() returns, kill the thread. */
-}
-
-/* Does basic initialization of T as a blocked thread named
-   NAME. */
-static void init_thread(struct thread *t, const char *name, int priority) {
-  // 👇👇👇 입력(인자) 검증
-  ASSERT(t != NULL);
-  ASSERT(PRI_MIN <= priority && priority <= PRI_MAX);
-  ASSERT(name != NULL);
-  // 👆👆👆
-
-  // 👇👇👇 스레드 구조체(= 스레드 제어 블록[TCB]) 초기화 수행
-  memset(t, 0, sizeof *t);  // 메모리 초기화(스레드 구조체 전체를 0으로 초기화)
-                            // : 쓰레기값이 안 남도록 => 안전한 초기상태 보장
-  t->status = THREAD_BLOCKED;                         // 기본 상태 설정
-  strlcpy(t->name, name, sizeof t->name);             // 스레드 이름 복사
-  t->tf.rsp = (uint64_t)t + PGSIZE - sizeof(void *);  // 스택 포인터 설정
-  // 👆👆👆 메모리 레이아웃 설정
-
-  // 👇👇👇 스레드 우선순위 및 관련 필드 초기화
-  t->priority = priority;
-  t->base_priority = priority;
-  t->waiting_lock = NULL;
-  list_init(&t->donation_list);
-  t->nice = 0;
-  t->recent_cpu = 0;
-  // 👆👆👆
-
-  t->magic = THREAD_MAGIC;
-#ifdef USERPROG
-  t->exit_status = -1;
-#endif
-}
-
-/* Chooses and returns the next thread to be scheduled.  Should
-   return a thread from the run queue, unless the run queue is
-   empty.  (If the running thread can continue running, then it
-   will be in the run queue.)  If the run queue is empty, return
-   idle_thread. */
-static struct thread *next_thread_to_run(void) {
-  if (list_empty(&ready_list))
-    return idle_thread;
-  else
-    return list_entry(list_pop_front(&ready_list), struct thread, elem);
-}
-
-/* Use iretq to launch the thread */
-void do_iret(struct intr_frame *tf) {
-  __asm __volatile(
-      "movq %0, %%rsp\n"
-      "movq 0(%%rsp),%%r15\n"
-      "movq 8(%%rsp),%%r14\n"
-      "movq 16(%%rsp),%%r13\n"
-      "movq 24(%%rsp),%%r12\n"
-      "movq 32(%%rsp),%%r11\n"
-      "movq 40(%%rsp),%%r10\n"
-      "movq 48(%%rsp),%%r9\n"
-      "movq 56(%%rsp),%%r8\n"
-      "movq 64(%%rsp),%%rsi\n"
-      "movq 72(%%rsp),%%rdi\n"
-      "movq 80(%%rsp),%%rbp\n"
-      "movq 88(%%rsp),%%rdx\n"
-      "movq 96(%%rsp),%%rcx\n"
-      "movq 104(%%rsp),%%rbx\n"
-      "movq 112(%%rsp),%%rax\n"
-      "addq $120,%%rsp\n"
-      "movw 8(%%rsp),%%ds\n"
-      "movw (%%rsp),%%es\n"
-      "addq $32, %%rsp\n"
-      "iretq"
-      :
-      : "g"((uint64_t)tf)
-      : "memory");
-}
-
-/* Switching the thread by activating the new thread's page
-   tables, and, if the previous thread is dying, destroying it.
-
-   At this function's invocation, we just switched from thread
-   PREV, the new thread is already running, and interrupts are
-   still disabled.
-
-   It's not safe to call printf() until the thread switch is
-   complete.  In practice that means that printf()s should be
-   added at the end of the function. */
-static void thread_launch(struct thread *th) {
-  uint64_t tf_cur = (uint64_t)&running_thread()->tf;
-  uint64_t tf = (uint64_t)&th->tf;
-  ASSERT(intr_get_level() == INTR_OFF);
-
-  /* The main switching logic.
-   * We first restore the whole execution context into the intr_frame
-   * and then switching to the next thread by calling do_iret.
-   * Note that, we SHOULD NOT use any stack from here
-   * until switching is done. */
-  __asm __volatile(
-      /* Store registers that will be used. */
-      "push %%rax\n"
-      "push %%rbx\n"
-      "push %%rcx\n"
-      /* Fetch input once */
-      "movq %0, %%rax\n"
-      "movq %1, %%rcx\n"
-      "movq %%r15, 0(%%rax)\n"
-      "movq %%r14, 8(%%rax)\n"
-      "movq %%r13, 16(%%rax)\n"
-      "movq %%r12, 24(%%rax)\n"
-      "movq %%r11, 32(%%rax)\n"
-      "movq %%r10, 40(%%rax)\n"
-      "movq %%r9, 48(%%rax)\n"
-      "movq %%r8, 56(%%rax)\n"
-      "movq %%rsi, 64(%%rax)\n"
-      "movq %%rdi, 72(%%rax)\n"
-      "movq %%rbp, 80(%%rax)\n"
-      "movq %%rdx, 88(%%rax)\n"
-      "pop %%rbx\n"  // Saved rcx
-      "movq %%rbx, 96(%%rax)\n"
-      "pop %%rbx\n"  // Saved rbx
-      "movq %%rbx, 104(%%rax)\n"
-      "pop %%rbx\n"  // Saved rax
-      "movq %%rbx, 112(%%rax)\n"
-      "addq $120, %%rax\n"
-      "movw %%es, (%%rax)\n"
-      "movw %%ds, 8(%%rax)\n"
-      "addq $32, %%rax\n"
-      "call __next\n"  // read the current rip.
-      "__next:\n"
-      "pop %%rbx\n"
-      "addq $(out_iret -  __next), %%rbx\n"
-      "movq %%rbx, 0(%%rax)\n"  // rip
-      "movw %%cs, 8(%%rax)\n"   // cs
-      "pushfq\n"
-      "popq %%rbx\n"
-      "mov %%rbx, 16(%%rax)\n"  // eflags
-      "mov %%rsp, 24(%%rax)\n"  // rsp
-      "movw %%ss, 32(%%rax)\n"
-      "mov %%rcx, %%rdi\n"
-      "call do_iret\n"
-      "out_iret:\n"
-      :
-      : "g"(tf_cur), "g"(tf)
-      : "memory");
-}
-
-/* Schedules a new process. At entry, interrupts must be off.
- * This function modify current thread's status to status and then
- * finds another thread to run and switches to it.
- * It's not safe to call printf() in the schedule(). */
-static void do_schedule(int status) {
-  ASSERT(intr_get_level() == INTR_OFF);
-  ASSERT(thread_current()->status == THREAD_RUNNING);
-  while (!list_empty(&destruction_req)) {
-    struct thread *victim =
-        list_entry(list_pop_front(&destruction_req), struct thread, elem);
-    palloc_free_page(victim);
-  }
-  thread_current()->status = status;
-  schedule();
-}
-
-static void schedule(void) {
-  struct thread *curr = running_thread();
-  struct thread *next = next_thread_to_run();
-
-  ASSERT(intr_get_level() == INTR_OFF);
-  ASSERT(curr->status != THREAD_RUNNING);
-  ASSERT(is_thread(next));
-  /* Mark us as running. */
-  next->status = THREAD_RUNNING;
-
-  /* Start new time slice. */
-  thread_ticks = 0;
-
-#ifdef USERPROG
-  /* Activate the new address space. */
-  process_activate(next);
-#endif
-
-  if (curr != next) {
-    /* If the thread we switched from is dying, destroy its struct
-       thread. This must happen late so that thread_exit() doesn't
-       pull out the rug under itself.
-       We just queuing the page free reqeust here because the page is
-       currently used by the stack.
-       The real destruction logic will be called at the beginning of the
-       schedule(). */
-    if (curr && curr->status == THREAD_DYING && curr != initial_thread) {
-      ASSERT(curr != next);
-      list_push_back(&destruction_req, &curr->elem);
-    }
-
-    /* Before switching the thread, we first save the information
-     * of current running. */
-    thread_launch(next);
-  }
-}
-
-/* Returns a tid to use for a new thread. */
-static tid_t allocate_tid(void) {
-  static tid_t next_tid = 1;
-  tid_t tid;
-
-  lock_acquire(&tid_lock);
-  tid = next_tid++;
-  lock_release(&tid_lock);
-
-  return tid;
-}
->>>>>>> 10446e34
+#include "threads/thread.h"
+
+#include <debug.h>
+#include <random.h>
+#include <stddef.h>
+#include <stdio.h>
+#include <string.h>
+
+#include "devices/timer.h"
+#include "intrinsic.h"
+#include "threads/flags.h"
+#include "threads/interrupt.h"
+#include "threads/intr-stubs.h"
+#include "threads/palloc.h"
+#include "threads/synch.h"
+#include "threads/vaddr.h"
+#ifdef USERPROG
+#include "userprog/process.h"
+#endif
+
+/* Random value for struct thread's `magic' member.
+   Used to detect stack overflow.  See the big comment at the top
+   of thread.h for details. */
+#define THREAD_MAGIC 0xcd6abf4b
+
+/* Random value for basic thread
+   Do not modify this value. */
+#define THREAD_BASIC 0xd42df210
+
+/* List of processes in THREAD_READY state, that is, processes
+   that are ready to run but not actually running. */
+static struct list ready_list;
+struct list
+    sleep_list;  // timer.c 파일에서 사용 : sleep 상태인 스레드들을 담는 리스트
+static struct list all_list;  // 모든 스레드를 담는 리스트(priority 재계산 용도)
+
+/* Idle thread. */
+static struct thread *idle_thread;
+
+/* Initial thread, the thread running init.c:main(). */
+static struct thread *initial_thread;
+
+/* Lock used by allocate_tid(). */
+static struct lock tid_lock;
+
+/* Thread destruction requests */
+static struct list destruction_req;
+
+/* Statistics. */
+static long long idle_ticks;   /* # of timer ticks spent idle. */
+static long long kernel_ticks; /* # of timer ticks in kernel threads. */
+static long long user_ticks;   /* # of timer ticks in user programs. */
+
+/* Scheduling. */
+#define TIME_SLICE 4          /* # of timer ticks to give each thread. */
+static unsigned thread_ticks; /* # of timer ticks since last yield. */
+
+/* If false (default), use round-robin scheduler.
+   If true, use multi-level feedback queue scheduler.
+   Controlled by kernel command-line option "-o mlfqs". */
+bool thread_mlfqs;
+
+/*
+* 17.14 고정소수점 : 32비트 정수를 이용해서 소수를 표현하는 방식
+* 17.14 고정소수점(상위 17비트는 정수 부분, 하위 14비트는 소수 부분) 연산 매크로
+* F = 2^14 : 고정소수점에서 소수점 이하는 14비트
+* 정수를 고정소수점으로 바꾸려면 F를 곱하고, 고정소수점을 정수로 바꾸려면 F로
+나누기
+* => 고정소수점 나눗셈에서 정밀도를 유지하기 위한 스케일링 팩터
+
+* 사용 이유 : 부동소수점 연산은 커널에서 금지되어 있으므로, 부동소수점 대신
+고정소수점을 사용
+* 고정소수점 사용을 통해, 반올림 오차를 줄일 수 있고 크기는 고정되며 정수로만
+연산하기에 연산 속도가 빠름
+*/
+#define F (1 << 14)
+
+/* F를 이용한 변환 매크로 */
+// 정수 → 고정소수점
+#define INT_TO_FP(n) ((n) * F)
+// 고정소수점 → 정수 (내림)
+#define FP_TO_INT(x) ((x) / F)
+// 고정소수점 → 정수 (반올림)
+#define FP_TO_INT_ROUND(x) (((x) + F / 2) / F)
+// 고정소수점 × 정수
+#define FP_MUL_INT(x, n) ((x) * (n))
+// 고정소수점 ÷ 정수
+#define FP_DIV_INT(x, n) ((x) / (n))
+// 고정소수점 × 고정소수점
+#define FP_MUL(x, y) (((int64_t)(x)) * (y) / F)
+// 고정소수점 ÷ 고정소수점
+#define FP_DIV(x, y) (((int64_t)(x)) * F / (y))
+static int64_t load_avg;  // load_avg 값
+
+static void kernel_thread(thread_func *, void *aux);
+
+static void idle(void *aux UNUSED);
+static struct thread *next_thread_to_run(void);
+static void init_thread(struct thread *, const char *name, int priority);
+static void do_schedule(int status);
+static void schedule(void);
+static tid_t allocate_tid(void);
+
+/* Returns true if T appears to point to a valid thread. */
+#define is_thread(t) ((t) != NULL && (t)->magic == THREAD_MAGIC)
+
+/* Returns the running thread.
+ * Read the CPU's stack pointer `rsp', and then round that
+ * down to the start of a page.  Since `struct thread' is
+ * always at the beginning of a page and the stack pointer is
+ * somewhere in the middle, this locates the curent thread. */
+#define running_thread() ((struct thread *)(pg_round_down(rrsp())))
+
+// Global descriptor table for the thread_start.
+// Because the gdt will be setup after the thread_init, we should
+// setup temporal gdt first.
+static uint64_t gdt[3] = {0, 0x00af9a000000ffff, 0x00cf92000000ffff};
+
+// Function prototypes
+void update_load_avg(void);
+void update_recent_cpu(struct thread *t);
+void update_priority(struct thread *t);
+static bool priority_compare(const struct list_elem *a,
+                             const struct list_elem *b, void *aux);
+void calculate_and_set_priority_with_donation(struct thread *t,
+                                              int new_priority);
+void thread_set_priority(int new_priority);
+int thread_get_priority(void);
+void thread_set_nice(int nice);
+int thread_get_nice(void);
+int thread_get_load_avg(void);
+int thread_get_recent_cpu(void);
+
+/* Initializes the threading system by transforming the code
+   that's currently running into a thread.  This can't work in
+   general and it is possible in this case only because loader.S
+   was careful to put the bottom of the stack at a page boundary.
+
+   Also initializes the run queue and the tid lock.
+
+   After calling this function, be sure to initialize the page
+   allocator before trying to create any threads with
+   thread_create().
+
+   It is not safe to call thread_current() until this function
+   finishes. */
+void thread_init(void) {
+  ASSERT(intr_get_level() == INTR_OFF);
+
+  /* Reload the temporal gdt for the kernel
+   * This gdt does not include the user context.
+   * The kernel will rebuild the gdt with user context, in gdt_init (). */
+  struct desc_ptr gdt_ds = {.size = sizeof(gdt) - 1, .address = (uint64_t)gdt};
+  lgdt(&gdt_ds);
+
+  /* Init the globla thread context */
+  lock_init(&tid_lock);
+  list_init(&ready_list);
+  list_init(&sleep_list);
+  list_init(&all_list);
+  list_init(&destruction_req);
+
+  /* MLFQS 관련 변수 초기화 */
+  load_avg = 0;
+
+  /* Set up a thread structure for the running thread. */
+  initial_thread = running_thread();
+  init_thread(initial_thread, "main", PRI_DEFAULT);
+  initial_thread->status = THREAD_RUNNING;
+  initial_thread->tid = allocate_tid();
+
+  /* initial_thread를 all_list에 추가 */
+  list_push_back(&all_list, &initial_thread->all_elem);
+}
+
+/* Starts preemptive thread scheduling by enabling interrupts.
+   Also creates the idle thread. */
+void thread_start(void) {
+  /* Create the idle thread. */
+  struct semaphore idle_started;
+  sema_init(&idle_started, 0);
+  thread_create("idle", PRI_MIN, idle, &idle_started);
+
+  /* Start preemptive thread scheduling. */
+  intr_enable();
+
+  /* Wait for the idle thread to initialize idle_thread. */
+  sema_down(&idle_started);
+}
+
+void update_load_avg(void) {
+  int ready_threads = list_size(&ready_list);
+  if (thread_current() != idle_thread) {
+    ready_threads += 1;
+  }
+  // load_avg = (59/60) * load_avg + (1/60) * ready_threads
+  load_avg =
+      FP_MUL(FP_DIV(INT_TO_FP(59), INT_TO_FP(60)), load_avg) +
+      FP_MUL(FP_DIV(INT_TO_FP(1), INT_TO_FP(60)), INT_TO_FP(ready_threads));
+}
+
+void update_recent_cpu(struct thread *t) {
+  if (t == idle_thread) return;
+  // recent_cpu = (2*load_avg) / (2*load_avg + 1) * recent_cpu + nice
+  int64_t load_avg_2 = FP_MUL(INT_TO_FP(2), load_avg);
+  t->recent_cpu =
+      FP_DIV(load_avg_2, load_avg_2 + INT_TO_FP(1)) * t->recent_cpu / F +
+      INT_TO_FP(t->nice);
+}
+
+void update_priority(struct thread *t) {
+  if (t == idle_thread) return;
+  // priority = PRI_MAX - (recent_cpu / 4) - (nice * 2)
+  int new_priority =
+      FP_TO_INT_ROUND(INT_TO_FP(PRI_MAX) - FP_DIV_INT(t->recent_cpu, 4)) -
+      (t->nice * 2);
+  if (new_priority > PRI_MAX) new_priority = PRI_MAX;
+  if (new_priority < PRI_MIN) new_priority = PRI_MIN;
+  t->base_priority =
+      new_priority;  // 기존 우선순위 업데이트(donation 고려 전 우선순위)
+
+  calculate_and_set_priority_with_donation(
+      t, new_priority);  // donation 고려한 우선순위 계산 및 설정
+}
+
+/* Called by the timer interrupt handler at each timer tick.
+   Thus, this function runs in an external interrupt context. */
+void thread_tick(void) {
+  struct thread *t = thread_current();
+
+  /* Update statistics. */
+  if (t == idle_thread) idle_ticks++;
+#ifdef USERPROG
+  else if (t->pml4 != NULL)
+    user_ticks++;
+#endif
+  else
+    kernel_ticks++;
+
+  /* MLFQS가 활성화된 경우에만 매 틱마다 running thread의 recent_cpu 1 증가 */
+  if (thread_mlfqs && t != idle_thread) {
+    t->recent_cpu = t->recent_cpu + INT_TO_FP(1);
+  }
+
+  /* MLFQS가 활성화된 경우에만 매 초마다 모든 스레드의 recent_cpu 재계산 &
+   * load_avg 재계산 */
+  if (thread_mlfqs && timer_ticks() % TIMER_FREQ == 0) {
+    update_load_avg();  // load_avg 재계산
+
+    struct list_elem *elem;
+    for (elem = list_begin(&all_list); elem != list_end(&all_list);
+         elem = list_next(elem)) {
+      struct thread *t = list_entry(elem, struct thread, all_elem);
+      update_recent_cpu(t);
+    }
+  }
+
+  /* MLFQS가 활성화된 경우에만 4틱마다 모든 스레드에 대해 priority 재계산 */
+  if (thread_mlfqs && (timer_ticks() % 4) == 0) {
+    struct list_elem *elem;
+    for (elem = list_begin(&all_list); elem != list_end(&all_list);
+         elem = list_next(elem)) {
+      struct thread *t = list_entry(elem, struct thread, all_elem);
+      update_priority(t);
+    }
+
+    // 재계산된 우선순위에 맞춰 정렬
+    list_sort(&ready_list, priority_compare, NULL);
+
+    // 현재 실행중인 스레드의 우선순위가 제일 낮아졌다면 양보
+    if (!list_empty(&ready_list)) {
+      struct thread *highest_priority_thread =
+          list_entry(list_front(&ready_list), struct thread, elem);
+      if (highest_priority_thread->priority > t->priority) {
+        // 인터럽트 컨텍스트 내(timer_interrupt() => thread_tick())에서
+        // thread_yield()하면 안됨 intr_yield_on_return()를 통해서 인터럽트가
+        // 종료된 후에 양보하도록 설정
+        intr_yield_on_return();
+      }
+    }
+  }
+
+  /* Enforce preemption. */
+  if (++thread_ticks >= TIME_SLICE) intr_yield_on_return();
+}
+
+/* Prints thread statistics. */
+void thread_print_stats(void) {
+  printf("Thread: %lld idle ticks, %lld kernel ticks, %lld user ticks\n",
+         idle_ticks, kernel_ticks, user_ticks);
+}
+
+/* Creates a new kernel thread named NAME with the given initial
+   PRIORITY, which executes FUNCTION passing AUX as the argument,
+   and adds it to the ready queue.  Returns the thread identifier
+   for the new thread, or TID_ERROR if creation fails.
+
+   If thread_start() has been called, then the new thread may be
+   scheduled before thread_create() returns.  It could even exit
+   before thread_create() returns.  Contrariwise, the original
+   thread may run for any amount of time before the new thread is
+   scheduled.  Use a semaphore or some other form of
+   synchronization if you need to ensure ordering.
+
+   The code provided sets the new thread's `priority' member to
+   PRIORITY, but no actual priority scheduling is implemented.
+   Priority scheduling is the goal of Problem 1-3. */
+/*
+  name : 스레드 이름(EX : "args-none", "args-single" 등)
+  priority : 스레드 우선순위(PRI_MIN ~ PRI_MAX)
+  function : 스레드가 처음 실행될 때 호출할 함수(= 스레드 진입점)
+  aux : function에 전달할 인자(EX : NULL, "argone", "argtwo" 등)
+*/
+tid_t thread_create(const char *name, int priority, thread_func *function,
+                    void *aux) {
+  struct thread *t;
+  tid_t tid;
+
+  ASSERT(function != NULL);
+
+  // ⭐️⭐️⭐️ 초기 실행 컨텍스트 설정 ⭐️⭐️⭐️
+  /* 1. 스레드 메모리 할당 */
+  t = palloc_get_page(PAL_ZERO);
+  if (t == NULL) return TID_ERROR;
+
+  /* 스레드 초기화 */
+  init_thread(t, name, priority);
+  tid = t->tid = allocate_tid();
+
+  /* Call the kernel_thread if it scheduled.
+   * Note) rdi is 1st argument, and rsi is 2nd argument.
+   * 3. 논리주소 셋업 : x86-64에서 함수의 첫 번째, 두 번째 인자는 각각 rdi, rsi
+   * 레지스터를 통해 전달(호출 규약)
+   */
+
+  // 👇👇👇 스레드가 처음 실행될 때 호출할 함수 설정(명령어 포인터 설정)
+  t->tf.rip = (uintptr_t)
+      kernel_thread;  // rip : 다음에 실행할 명령어의 주소(=함수 시작 주소)
+  // 👆👆👆 시작 함수는 스레드마다 동일(rip값을 동일하게 설정)하지만, 인자에
+  // 따라 각자의 함수 실행 경로를 따라가게됨
+
+  // 👇👇👇 함수 인자 설정
+  t->tf.R.rdi = (uint64_t)function;  // rdi : 첫 번째 함수 인자
+  t->tf.R.rsi = (uint64_t)aux;       // rsi : 두 번째 함수 인자
+  // 👆👆👆 시작 함수는 동일해도 함수 인자가 다르기 때문에, 실행 흐름은
+  // 스레드마다 다름
+
+  // 👇👇👇 세그먼트 레지스터 설정
+  t->tf.ds = SEL_KDSEG;    // 데이터 세그먼트(데이터 영역의 논리주소 공간)
+  t->tf.es = SEL_KDSEG;    // 확장 세그먼트(확장 영역의 논리주소 공간)
+  t->tf.ss = SEL_KDSEG;    // 스택 세그먼트(스택 영역의 논리주소 공간)
+  t->tf.cs = SEL_KCSEG;    // 코드 세그먼트(코드 영역의 논리주소 공간)
+  t->tf.eflags = FLAG_IF;  // 플래그 레지스터
+  // 👆👆👆
+
+  /* all_list에 스레드 추가 */
+  list_push_back(&all_list, &t->all_elem);
+
+  /* Add to run queue. */
+  thread_unblock(t);
+
+  /* 새로 생성된 스레드가 현재 스레드보다 우선순위가 높으면 양보 */
+  // 5. 우선순위 기반 선점
+  if (t->priority > thread_current()->priority) {
+    thread_yield();
+  }
+
+  return tid;
+}
+
+/* Puts the current thread to sleep.  It will not be scheduled
+   again until awoken by thread_unblock().
+
+   This function must be called with interrupts turned off.  It
+   is usually a better idea to use one of the synchronization
+   primitives in synch.h. */
+void thread_block(void) {
+  ASSERT(!intr_context());
+  ASSERT(intr_get_level() == INTR_OFF);
+  thread_current()->status = THREAD_BLOCKED;
+  schedule();
+}
+
+void thread_preemption() {
+  if (intr_context()) {
+    intr_yield_on_return();
+  } else {
+    thread_yield();
+  }
+}
+
+/* Transitions a blocked thread T to the ready-to-run state.
+   This is an error if T is not blocked.  (Use thread_yield() to
+   make the running thread ready.)
+
+   This function does not preempt the running thread.  This can
+   be important: if the caller had disabled interrupts itself,
+   it may expect that it can atomically unblock a thread and
+   update other data. */
+void thread_unblock(struct thread *t) {
+  enum intr_level old_level;
+
+  ASSERT(is_thread(t));
+
+  old_level = intr_disable();
+  ASSERT(t->status == THREAD_BLOCKED);
+  list_insert_ordered(&ready_list, &t->elem, priority_compare, NULL);
+  t->status = THREAD_READY;
+
+  // 새로 unblocked된 스레드의 우선순위가 현재 스레드보다 높으면 선점
+  if (t != idle_thread && t->priority > thread_current()->priority) {
+    thread_preemption();
+  }
+
+  intr_set_level(old_level);
+}
+
+/* Returns the name of the running thread. */
+const char *thread_name(void) { return thread_current()->name; }
+
+/* Returns the running thread.
+   This is running_thread() plus a couple of sanity checks.
+   See the big comment at the top of thread.h for details. */
+struct thread *thread_current(void) {
+  struct thread *t = running_thread();
+
+  /* Make sure T is really a thread.
+     If either of these assertions fire, then your thread may
+     have overflowed its stack.  Each thread has less than 4 kB
+     of stack, so a few big automatic arrays or moderate
+     recursion can cause stack overflow. */
+  ASSERT(is_thread(t));
+  ASSERT(t->status == THREAD_RUNNING);
+
+  return t;
+}
+
+/* Returns the running thread's tid. */
+tid_t thread_tid(void) { return thread_current()->tid; }
+
+/* Deschedules the current thread and destroys it.  Never
+   returns to the caller. */
+void thread_exit(void) {
+  ASSERT(!intr_context());
+
+#ifdef USERPROG
+  process_exit();
+#endif
+
+  /* all_list에서 제거 */
+  list_remove(&thread_current()->all_elem);
+
+  /* Just set our status to dying and schedule another process.
+     We will be destroyed during the call to schedule_tail(). */
+  intr_disable();
+  do_schedule(THREAD_DYING);
+  NOT_REACHED();
+}
+
+/* Yields the CPU.  The current thread is not put to sleep and
+   may be scheduled again immediately at the scheduler's whim. */
+void thread_yield(void) {
+  struct thread *curr = thread_current();
+  enum intr_level old_level;
+
+  ASSERT(!intr_context());
+
+  old_level = intr_disable();
+  if (curr != idle_thread)
+    list_insert_ordered(&ready_list, &curr->elem, priority_compare, NULL);
+  do_schedule(THREAD_READY);
+  intr_set_level(old_level);
+}
+
+// 우선순위 비교 함수(내림차순)
+static bool priority_compare(const struct list_elem *a,
+                             const struct list_elem *b, void *aux UNUSED) {
+  struct thread *thread_a = list_entry(a, struct thread, elem);
+  struct thread *thread_b = list_entry(b, struct thread, elem);
+
+  return thread_a->priority > thread_b->priority;
+}
+
+void calculate_and_set_priority_with_donation(struct thread *t,
+                                              int new_priority) {
+  // donation이 적용된, 최종 우선순위 계산
+  // 나한테 기부한 스레드가 없다면, 기존 우선순위
+  if (list_empty(&t->donation_list)) {
+    t->priority = new_priority;
+  }
+  // 나한테 기부한 스레드가 있다면, 기부받은 우선순위와 기존 우선순위 중 더 높은
+  // 값을 최종 우선순위 값으로 설정
+  else {
+    // donation_list는 우선순위 순으로 정렬된 상태(내림차순)
+    struct thread *highest_donated_thread =
+        list_entry(list_front(&t->donation_list), struct thread, donation_elem);
+
+    if (highest_donated_thread->priority > new_priority) {
+      t->priority = highest_donated_thread->priority;
+    } else {
+      t->priority = new_priority;
+    }
+  }
+}
+
+/* Sets the current thread's priority to NEW_PRIORITY. */
+void thread_set_priority(int new_priority) {
+  // 현재 스레드
+  struct thread *current_thread = thread_current();
+  current_thread->base_priority = new_priority;
+
+  // 인터럽트 끄기
+  enum intr_level old_level = intr_disable();
+
+  // donation이 적용된, 최종 우선순위 계산
+  calculate_and_set_priority_with_donation(current_thread, new_priority);
+
+  // 현재 스레드의 우선순위가 최고가 아니라면, 즉시 CPU 양보
+  // ready_list는 우선순위 순으로 정렬된 상태(내림차순)
+  bool should_yield = false;
+  if (!list_empty(&ready_list)) {
+    struct thread *highest_priority_thread =
+        list_entry(list_front(&ready_list), struct thread, elem);
+
+    if (current_thread->priority < highest_priority_thread->priority) {
+      should_yield = true;
+    }
+  }
+
+  // 인터럽트 다시 켜기
+  intr_set_level(old_level);
+
+  // yield는 인터럽트 복원 후에 수행
+  if (should_yield) {
+    thread_yield();
+  }
+}
+
+/* Returns the current thread's priority. */
+int thread_get_priority(void) {
+  // 인터럽트 끄기
+  enum intr_level old_level = intr_disable();
+  struct thread *current_thread = thread_current();  // 현재 스레드
+
+  // 인터럽트 다시 켜기
+  intr_set_level(old_level);
+
+  // 이미 계산된(기부 상황이면 기부까지 반영된) 우선순위 값 반환
+  return current_thread->priority;
+}
+
+/* Sets the current thread's nice value to NICE. */
+void thread_set_nice(int nice UNUSED) {
+  struct thread *current_thread = thread_current();
+  current_thread->nice = nice;  // 1. nice 값 설정
+
+  // 2. priority 재계산
+  update_priority(current_thread);
+
+  // 3. 필요하다면 yield
+  if (!list_empty(&ready_list)) {
+    struct thread *highest_priority_thread =
+        list_entry(list_front(&ready_list), struct thread, elem);
+    if (current_thread->priority < highest_priority_thread->priority) {
+      thread_yield();
+    }
+  }
+}
+
+/* Returns the current thread's nice value. */
+int thread_get_nice(void) {
+  struct thread *current_thread = thread_current();
+  return current_thread->nice;
+}
+
+/* Returns 100 times the system load average. */
+int thread_get_load_avg(void) { return FP_TO_INT_ROUND(load_avg * 100); }
+
+/* Returns 100 times the current thread's recent_cpu value. */
+int thread_get_recent_cpu(void) {
+  struct thread *current_thread = thread_current();
+  return FP_TO_INT_ROUND(current_thread->recent_cpu * 100);
+}
+
+/* Idle thread.  Executes when no other thread is ready to run.
+
+   The idle thread is initially put on the ready list by
+   thread_start().  It will be scheduled once initially, at which
+   point it initializes idle_thread, "up"s the semaphore passed
+   to it to enable thread_start() to continue, and immediately
+   blocks.  After that, the idle thread never appears in the
+   ready list.  It is returned by next_thread_to_run() as a
+   special case when the ready list is empty. */
+static void idle(void *idle_started_ UNUSED) {
+  struct semaphore *idle_started = idle_started_;
+
+  idle_thread = thread_current();
+  sema_up(idle_started);
+
+  for (;;) {
+    /* Let someone else run. */
+    intr_disable();
+    thread_block();
+
+    /* Re-enable interrupts and wait for the next one.
+
+       The `sti' instruction disables interrupts until the
+       completion of the next instruction, so these two
+       instructions are executed atomically.  This atomicity is
+       important; otherwise, an interrupt could be handled
+       between re-enabling interrupts and waiting for the next
+       one to occur, wasting as much as one clock tick worth of
+       time.
+
+       See [IA32-v2a] "HLT", [IA32-v2b] "STI", and [IA32-v3a]
+       7.11.1 "HLT Instruction". */
+    asm volatile("sti; hlt" : : : "memory");
+  }
+}
+
+/* Function used as the basis for a kernel thread. */
+static void kernel_thread(thread_func *function, void *aux) {
+  ASSERT(function != NULL);
+
+  intr_enable(); /* The scheduler runs with interrupts off. */
+  function(aux); /* Execute the thread function. */
+  thread_exit(); /* If function() returns, kill the thread. */
+}
+
+/* Does basic initialization of T as a blocked thread named
+   NAME. */
+static void init_thread(struct thread *t, const char *name, int priority) {
+  // 👇👇👇 입력(인자) 검증
+  ASSERT(t != NULL);
+  ASSERT(PRI_MIN <= priority && priority <= PRI_MAX);
+  ASSERT(name != NULL);
+  // 👆👆👆
+
+  // 👇👇👇 스레드 구조체(= 스레드 제어 블록[TCB]) 초기화 수행
+  memset(t, 0, sizeof *t);  // 메모리 초기화(스레드 구조체 전체를 0으로 초기화)
+                            // : 쓰레기값이 안 남도록 => 안전한 초기상태 보장
+  t->status = THREAD_BLOCKED;                         // 기본 상태 설정
+  strlcpy(t->name, name, sizeof t->name);             // 스레드 이름 복사
+  t->tf.rsp = (uint64_t)t + PGSIZE - sizeof(void *);  // 스택 포인터 설정
+  // 👆👆👆 메모리 레이아웃 설정
+
+  // 👇👇👇 스레드 우선순위 및 관련 필드 초기화
+  t->priority = priority;
+  t->base_priority = priority;
+  t->waiting_lock = NULL;
+  list_init(&t->donation_list);
+  t->nice = 0;
+  t->recent_cpu = 0;
+  // 👆👆👆
+
+  t->magic = THREAD_MAGIC;
+#ifdef USERPROG
+  t->exit_status = -1;
+#endif
+}
+
+/* Chooses and returns the next thread to be scheduled.  Should
+   return a thread from the run queue, unless the run queue is
+   empty.  (If the running thread can continue running, then it
+   will be in the run queue.)  If the run queue is empty, return
+   idle_thread. */
+static struct thread *next_thread_to_run(void) {
+  if (list_empty(&ready_list))
+    return idle_thread;
+  else
+    return list_entry(list_pop_front(&ready_list), struct thread, elem);
+}
+
+/* Use iretq to launch the thread */
+void do_iret(struct intr_frame *tf) {
+  __asm __volatile(
+      "movq %0, %%rsp\n"
+      "movq 0(%%rsp),%%r15\n"
+      "movq 8(%%rsp),%%r14\n"
+      "movq 16(%%rsp),%%r13\n"
+      "movq 24(%%rsp),%%r12\n"
+      "movq 32(%%rsp),%%r11\n"
+      "movq 40(%%rsp),%%r10\n"
+      "movq 48(%%rsp),%%r9\n"
+      "movq 56(%%rsp),%%r8\n"
+      "movq 64(%%rsp),%%rsi\n"
+      "movq 72(%%rsp),%%rdi\n"
+      "movq 80(%%rsp),%%rbp\n"
+      "movq 88(%%rsp),%%rdx\n"
+      "movq 96(%%rsp),%%rcx\n"
+      "movq 104(%%rsp),%%rbx\n"
+      "movq 112(%%rsp),%%rax\n"
+      "addq $120,%%rsp\n"
+      "movw 8(%%rsp),%%ds\n"
+      "movw (%%rsp),%%es\n"
+      "addq $32, %%rsp\n"
+      "iretq"
+      :
+      : "g"((uint64_t)tf)
+      : "memory");
+}
+
+/* Switching the thread by activating the new thread's page
+   tables, and, if the previous thread is dying, destroying it.
+
+   At this function's invocation, we just switched from thread
+   PREV, the new thread is already running, and interrupts are
+   still disabled.
+
+   It's not safe to call printf() until the thread switch is
+   complete.  In practice that means that printf()s should be
+   added at the end of the function. */
+static void thread_launch(struct thread *th) {
+  uint64_t tf_cur = (uint64_t)&running_thread()->tf;
+  uint64_t tf = (uint64_t)&th->tf;
+  ASSERT(intr_get_level() == INTR_OFF);
+
+  /* The main switching logic.
+   * We first restore the whole execution context into the intr_frame
+   * and then switching to the next thread by calling do_iret.
+   * Note that, we SHOULD NOT use any stack from here
+   * until switching is done. */
+  __asm __volatile(
+      /* Store registers that will be used. */
+      "push %%rax\n"
+      "push %%rbx\n"
+      "push %%rcx\n"
+      /* Fetch input once */
+      "movq %0, %%rax\n"
+      "movq %1, %%rcx\n"
+      "movq %%r15, 0(%%rax)\n"
+      "movq %%r14, 8(%%rax)\n"
+      "movq %%r13, 16(%%rax)\n"
+      "movq %%r12, 24(%%rax)\n"
+      "movq %%r11, 32(%%rax)\n"
+      "movq %%r10, 40(%%rax)\n"
+      "movq %%r9, 48(%%rax)\n"
+      "movq %%r8, 56(%%rax)\n"
+      "movq %%rsi, 64(%%rax)\n"
+      "movq %%rdi, 72(%%rax)\n"
+      "movq %%rbp, 80(%%rax)\n"
+      "movq %%rdx, 88(%%rax)\n"
+      "pop %%rbx\n"  // Saved rcx
+      "movq %%rbx, 96(%%rax)\n"
+      "pop %%rbx\n"  // Saved rbx
+      "movq %%rbx, 104(%%rax)\n"
+      "pop %%rbx\n"  // Saved rax
+      "movq %%rbx, 112(%%rax)\n"
+      "addq $120, %%rax\n"
+      "movw %%es, (%%rax)\n"
+      "movw %%ds, 8(%%rax)\n"
+      "addq $32, %%rax\n"
+      "call __next\n"  // read the current rip.
+      "__next:\n"
+      "pop %%rbx\n"
+      "addq $(out_iret -  __next), %%rbx\n"
+      "movq %%rbx, 0(%%rax)\n"  // rip
+      "movw %%cs, 8(%%rax)\n"   // cs
+      "pushfq\n"
+      "popq %%rbx\n"
+      "mov %%rbx, 16(%%rax)\n"  // eflags
+      "mov %%rsp, 24(%%rax)\n"  // rsp
+      "movw %%ss, 32(%%rax)\n"
+      "mov %%rcx, %%rdi\n"
+      "call do_iret\n"
+      "out_iret:\n"
+      :
+      : "g"(tf_cur), "g"(tf)
+      : "memory");
+}
+
+/* Schedules a new process. At entry, interrupts must be off.
+ * This function modify current thread's status to status and then
+ * finds another thread to run and switches to it.
+ * It's not safe to call printf() in the schedule(). */
+static void do_schedule(int status) {
+  ASSERT(intr_get_level() == INTR_OFF);
+  ASSERT(thread_current()->status == THREAD_RUNNING);
+  while (!list_empty(&destruction_req)) {
+    struct thread *victim =
+        list_entry(list_pop_front(&destruction_req), struct thread, elem);
+    palloc_free_page(victim);
+  }
+  thread_current()->status = status;
+  schedule();
+}
+
+static void schedule(void) {
+  struct thread *curr = running_thread();
+  struct thread *next = next_thread_to_run();
+
+  ASSERT(intr_get_level() == INTR_OFF);
+  ASSERT(curr->status != THREAD_RUNNING);
+  ASSERT(is_thread(next));
+  /* Mark us as running. */
+  next->status = THREAD_RUNNING;
+
+  /* Start new time slice. */
+  thread_ticks = 0;
+
+#ifdef USERPROG
+  /* Activate the new address space. */
+  process_activate(next);
+#endif
+
+  if (curr != next) {
+    /* If the thread we switched from is dying, destroy its struct
+       thread. This must happen late so that thread_exit() doesn't
+       pull out the rug under itself.
+       We just queuing the page free reqeust here because the page is
+       currently used by the stack.
+       The real destruction logic will be called at the beginning of the
+       schedule(). */
+    if (curr && curr->status == THREAD_DYING && curr != initial_thread) {
+      ASSERT(curr != next);
+      list_push_back(&destruction_req, &curr->elem);
+    }
+
+    /* Before switching the thread, we first save the information
+     * of current running. */
+    thread_launch(next);
+  }
+}
+
+/* Returns a tid to use for a new thread. */
+static tid_t allocate_tid(void) {
+  static tid_t next_tid = 1;
+  tid_t tid;
+
+  lock_acquire(&tid_lock);
+  tid = next_tid++;
+  lock_release(&tid_lock);
+
+  return tid;
+}