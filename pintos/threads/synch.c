--- conflicted
+++ resolved
@@ -122,7 +122,8 @@
    and wakes up one thread of those waiting for SEMA, if any.
 
    This function may be called from an interrupt handler. */
-void sema_up (struct semaphore *sema) {
+void
+sema_up (struct semaphore *sema) {
 	enum intr_level old_level;
 
 	ASSERT (sema != NULL);
@@ -141,19 +142,6 @@
 
 		struct thread* unblocked_thread = list_entry(list_pop_front (&sema->waiters), struct thread, elem);
 		thread_unblock(unblocked_thread);
-<<<<<<< HEAD
-		
-		// 깨운 스레드의 우선순위가 현재 스레드보다 높으면 양보(선점)
-		if(unblocked_thread->priority > thread_current()->priority)
-		{
-			if (intr_context()) {
-				intr_yield_on_return();
-			} else {
-				thread_yield();
-			}
-		}
-=======
->>>>>>> 99a4d186
 	}
 
 	intr_set_level (old_level);
