--- conflicted
+++ resolved
@@ -1,170 +1,3 @@
-<<<<<<< HEAD
-#ifndef THREADS_THREAD_H
-#define THREADS_THREAD_H
-
-#include <debug.h>
-#include <list.h>
-#include <stdint.h>
-#include "threads/interrupt.h"
-#ifdef VM
-#include "vm/vm.h"
-#endif
-
-
-/* States in a thread's life cycle. */
-enum thread_status {
-	THREAD_RUNNING,     /* Running thread. */
-	THREAD_READY,       /* Not running but ready to run. */
-	THREAD_BLOCKED,     /* Waiting for an event to trigger. */
-	THREAD_DYING        /* About to be destroyed. */
-};
-
-/* Thread identifier type.
-   You can redefine this to whatever type you like. */
-typedef int tid_t;
-#define TID_ERROR ((tid_t) -1)          /* Error value for tid_t. */
-
-/* Thread priorities. */
-#define PRI_MIN 0                       /* Lowest priority. */
-#define PRI_DEFAULT 31                  /* Default priority. */
-#define PRI_MAX 63                      /* Highest priority. */
-
-/* A kernel thread or user process.
- *
- * Each thread structure is stored in its own 4 kB page.  The
- * thread structure itself sits at the very bottom of the page
- * (at offset 0).  The rest of the page is reserved for the
- * thread's kernel stack, which grows downward from the top of
- * the page (at offset 4 kB).  Here's an illustration:
- *
- *      4 kB +---------------------------------+
- *           |          kernel stack           |
- *           |                |                |
- *           |                |                |
- *           |                V                |
- *           |         grows downward          |
- *           |                                 |
- *           |                                 |
- *           |                                 |
- *           |                                 |
- *           |                                 |
- *           |                                 |
- *           |                                 |
- *           |                                 |
- *           +---------------------------------+
- *           |              magic              |
- *           |            intr_frame           |
- *           |                :                |
- *           |                :                |
- *           |               name              |
- *           |              status             |
- *      0 kB +---------------------------------+
- *
- * The upshot of this is twofold:
- *
- *    1. First, `struct thread' must not be allowed to grow too
- *       big.  If it does, then there will not be enough room for
- *       the kernel stack.  Our base `struct thread' is only a
- *       few bytes in size.  It probably should stay well under 1
- *       kB.
- *
- *    2. Second, kernel stacks must not be allowed to grow too
- *       large.  If a stack overflows, it will corrupt the thread
- *       state.  Thus, kernel functions should not allocate large
- *       structures or arrays as non-static local variables.  Use
- *       dynamic allocation with malloc() or palloc_get_page()
- *       instead.
- *
- * The first symptom of either of these problems will probably be
- * an assertion failure in thread_current(), which checks that
- * the `magic' member of the running thread's `struct thread' is
- * set to THREAD_MAGIC.  Stack overflow will normally change this
- * value, triggering the assertion. */
-/* The `elem' member has a dual purpose.  It can be an element in
- * the run queue (thread.c), or it can be an element in a
- * semaphore wait list (synch.c).  It can be used these two ways
- * only because they are mutually exclusive: only a thread in the
- * ready state is on the run queue, whereas only a thread in the
- * blocked state is on a semaphore wait list. */
-// 👇👇👇 TCB(Thread Control Block)
-struct thread {
-	/* Owned by thread.c. */
-	tid_t tid;                          /* Thread identifier. */
-	enum thread_status status;          /* Thread state. */
-	char name[16];                      /* Name (for debugging purposes). */
-	int priority;                       /* Priority. */
-	int64_t wakeup_tick;			/* 깨워야 할 tick */
-	enum thread_status exit_status;
-
-	int base_priority; // 기존 우선순위
-	struct lock* waiting_lock; // 대기중인 lock
-	struct list_elem donation_elem; // 내가 다른 스레드의 donation_list에 들어갈 때 쓰이는 원소
-	struct list donation_list; // 나에게 donation해준 스레드들의 리스트
-
-	int nice; // nice 값
-	int64_t recent_cpu; // recent_cpu 값
-	struct list_elem all_elem; // all_list에 들어갈 때 쓰이는 원소
-
-	/* Shared between thread.c and synch.c. */
-	struct list_elem elem;              /* List element. */
-
-#ifdef USERPROG
-	/* Owned by userprog/process.c. */
-	uint64_t *pml4;                     /* Page map level 4 */
-	struct thread *parent; // process wait, exit용
-	struct list children;
-#endif
-#ifdef VM
-	/* Table for whole virtual memory owned by thread. */
-	struct supplemental_page_table spt;
-#endif
-
-	/* Owned by thread.c. */
-	// 👇👇👇 컨텍스트 스위칭을 위한 레지스터 저장소 : 스레드가 중단될 때 모든 CPU 레지스터 값을 저장
-	struct intr_frame tf;               /* Information for switching */
-	// 👆👆👆 컨텍스트 스위칭을 위한 레지스터 저장소 : 스레드가 중단될 때 모든 CPU 레지스터 값을 저장
-	unsigned magic;                     /* Detects stack overflow. */
-};
-// 👆👆👆 TCB(Thread Control Block)
-
-extern struct list sleep_list; // sleep 상태인 스레드들을 담는 리스트
-
-/* If false (default), use round-robin scheduler.
-   If true, use multi-level feedback queue scheduler.
-   Controlled by kernel command-line option "-o mlfqs". */
-extern bool thread_mlfqs;
-
-void thread_init (void);
-void thread_start (void);
-
-void thread_tick (void);
-void thread_print_stats (void);
-
-typedef void thread_func (void *aux);
-tid_t thread_create (const char *name, int priority, thread_func *, void *);
-
-void thread_block (void);
-void thread_unblock (struct thread *);
-
-struct thread *thread_current (void);
-tid_t thread_tid (void);
-const char *thread_name (void);
-
-void thread_exit (void) NO_RETURN;
-void thread_yield (void);
-
-int thread_get_priority (void);
-void thread_set_priority (int);
-
-int thread_get_nice (void);
-void thread_set_nice (int);
-int thread_get_recent_cpu (void);
-int thread_get_load_avg (void);
-
-void do_iret (struct intr_frame *tf);
-
-#endif /* threads/thread.h */
-=======
 #ifndef THREADS_THREAD_H
 #define THREADS_THREAD_H
 
@@ -261,11 +94,11 @@
   int priority;              /* Priority. */
   int64_t wakeup_tick;       /* 깨워야 할 tick */
 
-  int base_priority;          // 기존 우선순위
-  struct lock *waiting_lock;  // 대기중인 lock
+  int base_priority;               // 기존 우선순위
+  struct lock *waiting_lock;       // 대기중인 lock
   struct list_elem donation_elem;  // 내가 다른 스레드의 donation_list에 들어갈
                                    // 때 쓰이는 원소
-  struct list donation_list;  // 나에게 donation해준 스레드들의 리스트
+  struct list donation_list;       // 나에게 donation해준 스레드들의 리스트
 
   int nice;                   // nice 값
   int64_t recent_cpu;         // recent_cpu 값
@@ -330,5 +163,4 @@
 
 void do_iret(struct intr_frame *tf);
 
-#endif /* threads/thread.h */
->>>>>>> 10446e34
+#endif /* threads/thread.h */