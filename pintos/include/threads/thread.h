--- conflicted
+++ resolved
@@ -111,14 +111,6 @@
 
 #ifdef USERPROG
   /* Owned by userprog/process.c. */
-<<<<<<< HEAD
-  uint64_t *pml4;     /* Page map level 4 */
-  int exit_status;    /* Process exit status */
-  struct file **fdt;  // 파일 디스크립터 테이블
-  struct semaphore wait_sema; // wait 시스템 콜 용 semaphore
-  struct semaphore exit_sema; // exit 시스템 콜 용 semaphore
-  tid_t parent_tid; // 부모 tid 보관
-=======
   uint64_t *pml4;               /* Page map level 4 */
   int exit_status;              /* Process exit status */
   struct file **fdt;            // 파일 디스크립터 테이블
@@ -126,7 +118,12 @@
   struct list_elem child_elem;  // 자식 프로세스 리스트 원소
 
   struct semaphore fork_sema;  // fork() 시그널용 세마포어
->>>>>>> 030f6504
+  uint64_t *pml4;     /* Page map level 4 */
+  int exit_status;    /* Process exit status */
+  struct file **fdt;  // 파일 디스크립터 테이블
+  struct semaphore wait_sema; // wait 시스템 콜 용 semaphore
+  struct semaphore exit_sema; // exit 시스템 콜 용 semaphore
+  tid_t parent_tid; // 부모 tid 보관
 #endif
 #ifdef VM
   /* Table for whole virtual memory owned by thread. */
