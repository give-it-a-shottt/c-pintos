--- conflicted
+++ resolved
@@ -13,15 +13,9 @@
 /* States in a thread's life cycle. */
 enum thread_status {
   THREAD_RUNNING, /* Running thread. */
-<<<<<<< HEAD
-  THREAD_READY, /* Not running but ready to run. */
-  THREAD_BLOCKED, /* Waiting for an event to trigger. */
-  THREAD_DYING /* About to be destroyed. */
-=======
   THREAD_READY,   /* Not running but ready to run. */
   THREAD_BLOCKED, /* Waiting for an event to trigger. */
   THREAD_DYING    /* About to be destroyed. */
->>>>>>> 10446e34
 };
 
 /* Thread identifier type.
@@ -94,24 +88,6 @@
 // 👇👇👇 TCB(Thread Control Block)
 struct thread {
   /* Owned by thread.c. */
-<<<<<<< HEAD
-  tid_t tid; /* Thread identifier. */
-  enum thread_status status; /* Thread state. */
-  char name[16]; /* Name (for debugging purposes). */
-  int priority; /* Priority. */
-  int64_t wakeup_tick; /* 깨워야 할 tick */
-
-  int base_priority; // 기존 우선순위
-  struct lock* waiting_lock; // 대기중인 lock
-  struct list_elem donation_elem; // 내가 다른 스레드의 donation_list에 들어갈 때 쓰이는 원소
-  struct list donation_list; // 나에게 donation해준 스레드들의 리스트
-
-  int nice; // nice 값
-  int64_t recent_cpu; // recent_cpu 값
-  struct list_elem all_elem; // all_list에 들어갈 때 쓰이는 원소
-
-  int exit_status; // 종료 상태를 저장할 변수
-=======
   tid_t tid;                 /* Thread identifier. */
   enum thread_status status; /* Thread state. */
   char name[16];             /* Name (for debugging purposes). */
@@ -127,19 +103,14 @@
   int nice;                   // nice 값
   int64_t recent_cpu;         // recent_cpu 값
   struct list_elem all_elem;  // all_list에 들어갈 때 쓰이는 원소
->>>>>>> 10446e34
 
   /* Shared between thread.c and synch.c. */
   struct list_elem elem; /* List element. */
 
 #ifdef USERPROG
   /* Owned by userprog/process.c. */
-<<<<<<< HEAD
-  uint64_t* pml4; /* Page map level 4 */
-=======
   uint64_t *pml4;  /* Page map level 4 */
   int exit_status; /* Process exit status */
->>>>>>> 10446e34
 #endif
 #ifdef VM
   /* Table for whole virtual memory owned by thread. */
@@ -147,20 +118,13 @@
 #endif
 
   /* Owned by thread.c. */
-<<<<<<< HEAD
-  // 👇👇👇 컨텍스트 스위칭을 위한 레지스터 저장소 : 스레드가 중단될 때 모든 CPU 레지스터 값을 저장
-  struct intr_frame tf; /* Information for switching */
-  // 👆👆👆 컨텍스트 스위칭을 위한 레지스터 저장소 : 스레드가 중단될 때 모든 CPU 레지스터 값을 저장
-=======
   // 👇👇👇 컨텍스트 스위칭을 위한 레지스터 저장소 : 스레드가 중단될 때 모든 CPU
   // 레지스터 값을 저장
   struct intr_frame tf; /* Information for switching */
   // 👆👆👆 컨텍스트 스위칭을 위한 레지스터 저장소 : 스레드가 중단될 때 모든 CPU
   // 레지스터 값을 저장
->>>>>>> 10446e34
   unsigned magic; /* Detects stack overflow. */
 };
-
 // 👆👆👆 TCB(Thread Control Block)
 
 extern struct list sleep_list;  // sleep 상태인 스레드들을 담는 리스트
@@ -172,36 +136,6 @@
 
 void thread_init(void);
 void thread_start(void);
-<<<<<<< HEAD
-
-void thread_tick(void);
-void thread_print_stats(void);
-
-typedef void thread_func(void* aux);
-tid_t thread_create(const char* name, int priority, thread_func*, void*);
-
-void thread_block(void);
-void thread_unblock(struct thread*);
-
-struct thread* thread_current(void);
-tid_t thread_tid(void);
-const char* thread_name(void);
-
-void thread_exit(void) NO_RETURN;
-void thread_yield(void);
-
-int thread_get_priority(void);
-void thread_set_priority(int);
-
-int thread_get_nice(void);
-void thread_set_nice(int);
-int thread_get_recent_cpu(void);
-int thread_get_load_avg(void);
-
-void do_iret(struct intr_frame* tf);
-
-extern struct list all_list;
-=======
 
 void thread_tick(void);
 void thread_print_stats(void);
@@ -228,6 +162,5 @@
 int thread_get_load_avg(void);
 
 void do_iret(struct intr_frame *tf);
->>>>>>> 10446e34
 
 #endif /* threads/thread.h */