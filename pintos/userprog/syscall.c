#include "userprog/syscall.h"

#include <stdio.h>
#include <syscall-nr.h>

#include "filesys.h"
#include "filesys/off_t.h"
#include "intrinsic.h"
#include "threads/flags.h"
#include "threads/init.h"
#include "threads/interrupt.h"
#include "threads/loader.h"
#include "threads/thread.h"
#include "userprog/gdt.h"

void syscall_entry(void);
void syscall_handler(struct intr_frame *);
int write(int fd, const void *buffer, unsigned size);
int open(const char *file);

/* System call.
 *
 * Previously system call services was handled by the interrupt handler
 * (e.g. int 0x80 in linux). However, in x86-64, the manufacturer supplies
 * efficient path for requesting the system call, the `syscall` instruction.
 *
 * The syscall instruction works by reading the values from the the Model
 * Specific Register (MSR). For the details, see the manual. */

#define MSR_STAR 0xc0000081         /* Segment selector msr */
#define MSR_LSTAR 0xc0000082        /* Long mode SYSCALL target */
#define MSR_SYSCALL_MASK 0xc0000084 /* Mask for the eflags */

void syscall_init(void) {
  write_msr(MSR_STAR, ((uint64_t)SEL_UCSEG - 0x10) << 48 | ((uint64_t)SEL_KCSEG)
                                                               << 32);
  write_msr(MSR_LSTAR, (uint64_t)syscall_entry);

  /* The interrupt service rountine should not serve any interrupts
   * until the syscall_entry swaps the userland stack to the kernel
   * mode stack. Therefore, we masked the FLAG_FL. */
  write_msr(MSR_SYSCALL_MASK,
            FLAG_IF | FLAG_TF | FLAG_DF | FLAG_IOPL | FLAG_AC | FLAG_NT);
}

/* The main system call interface */
void syscall_handler(struct intr_frame *f UNUSED) {
  /* 시스템 콜 번호에 따라 적절한 핸들러 호출 */
  int syscall_number =
      (int)f->R.rax;  // rax 레지스터에 시스템콜 번호가 저장되어 있음

  switch (syscall_number) {
    case SYS_HALT:
      power_off();
      break;
    case SYS_EXIT:
      int status = (int)f->R.rdi;
      struct thread *curr = thread_current();
#ifdef USERPROG
      curr->exit_status = status;
#endif
      thread_exit();
      break;
    case SYS_WRITE:
      f->R.rax =
          write((int)f->R.rdi, (const void *)f->R.rsi, (unsigned)f->R.rdx);
      break;
<<<<<<< HEAD
    case SYS_OPEN:
      f->R.rax = open((const char *)f->R.rdi);
=======
    case SYS_SEEK:
      // 인자들 저장하고 함수 호출(인자2개)
      int fd = (int)f->R.rdi;
      unsigned position = (unsigned)f->R.rsi;
      seek(fd, position);
      break;
    case SYS_EXEC:
      // todo: implement
    case SYS_TELL:
      // 인자 저장하고 함수 호출(인자 1개)
      int fd = (int)f->R.rdi;
      f->R.rax = tell(fd);  // 반환값 rax에 저장
>>>>>>> 36d5c0fe
      break;
    default:
      printf("system call 오류 : 알 수 없는 시스템콜 번호 %d\n",
             syscall_number);
      thread_exit();
  }
}

// process_get_file() 함수 구현하면 아래 함수들에서 사용 가능
void seek(int fd, unsigned position) {
  // 잘못된 fd인 경우 리턴
  if (!fd || fd < 2 || fd >= 128) return;

  // fdt에서 fd에 해당하는 파일 구조체 얻기
  struct thread *curr = thread_current();
  struct file *file = curr->fdt[fd];

  if (file == NULL) return;

  // file_seek() 함수 호출
  file_seek(file, position);
}

unsigned tell(int fd) {
  if (!fd || fd < 2 || fd >= 128) return -1;

  struct thread *curr = thread_current();
  struct file *file = curr->fdt[fd];

  if (file == NULL) return -1;

  return file_tell(file);
}

int write(int fd, const void *buffer, unsigned size) {
  /* fd가 1이면 콘솔에 출력 : putbuf() 함수를 1번만 호출해서 전체 버퍼를 출력 */
  if (fd == 1) {
    if ((size == 0) || (buffer == NULL)) return 0;  // 잘못된 경우 0 반환

    putbuf(buffer, size);
    return size;  // 출력한 바이트 수 반환
  }

  /* ⭐️⭐️⭐️ 파일 쓰기 : 파일 크기 확장 불가 ⭐️⭐️⭐️ */
  // struct file *file =
  //     process_get_file(fd); /* 파일 디스크립터로부터 파일 구조체 얻기 */
  // if (file == NULL || buffer == NULL || size == 0) return 0;

  // // 파일 끝까지 최대한 많이 쓰기
  // off_t length = file_length(file);  // 파일 전체 크기
  // off_t file_pos = file_tell(file);  // 현재 파일 포인터 위치
  // unsigned max_write_size = 0;       // 실제로 쓸 수 있는 최대 바이트 수

  // // 파일 끝까지 쓸 수 있는 바이트 수 계산
  // if (file_pos < length) {
  //   // 파일 포인터가 파일 끝보다 앞에 있는 경우 : 남는 공간만큼 사용 가능
  //   max_write_size = length - file_pos;

  //   if (size < max_write_size)
  //     // 남는 공간보다 요청 크기가 더 작으면 : 요청 크기만큼만 사용
  //     max_write_size = size;
  // } else {
  //   max_write_size = 0;
  // }

  // // 실제 쓰기 및 반환 : max_write_size만큼만 사용
  // unsigned bytes_written = file_write(file, buffer, max_write_size);
  // return bytes_written;
}

int open(const char *file) {
  // struct thread *curr = thread_current();
  //
  // // 파일 유효성 검사
  // if (!file || !is_user_vaddr(file)) {
  //   exit(-1); // 테스트 케이스에서 -1반환이 아닌 exit(-1)을 요구
  // }
  // // 파일 열기
  // struct file *f = filesys_open(file);
  // if (!f) {
  //   return -1; // 파일 열기 실패
  // }
  //
  // // 파일 디스크립터 할당
  // int fd = 2;
  // // fdt의 끝까지 탐색하는 while
  // while (fd < 128) {
  //   if (curr->fdt[fd] == NULL) {
  //     curr->fdt[fd] = f;
  //     return fd;
  //   }
  //   fd++;
  // }
  //
  // file_close(f);
  return -1;
}<|MERGE_RESOLUTION|>--- conflicted
+++ resolved
@@ -3,7 +3,7 @@
 #include <stdio.h>
 #include <syscall-nr.h>
 
-#include "filesys.h"
+#include "filesys/filesys.h"
 #include "filesys/off_t.h"
 #include "intrinsic.h"
 #include "threads/flags.h"
@@ -17,6 +17,8 @@
 void syscall_handler(struct intr_frame *);
 int write(int fd, const void *buffer, unsigned size);
 int open(const char *file);
+void seek(int fd, unsigned position);
+unsigned tell(int fd);
 
 /* System call.
  *
@@ -65,23 +67,23 @@
       f->R.rax =
           write((int)f->R.rdi, (const void *)f->R.rsi, (unsigned)f->R.rdx);
       break;
-<<<<<<< HEAD
-    case SYS_OPEN:
-      f->R.rax = open((const char *)f->R.rdi);
-=======
-    case SYS_SEEK:
+    case SYS_SEEK: {
       // 인자들 저장하고 함수 호출(인자2개)
       int fd = (int)f->R.rdi;
       unsigned position = (unsigned)f->R.rsi;
       seek(fd, position);
       break;
+    }
     case SYS_EXEC:
       // todo: implement
-    case SYS_TELL:
+    case SYS_TELL: {
       // 인자 저장하고 함수 호출(인자 1개)
       int fd = (int)f->R.rdi;
       f->R.rax = tell(fd);  // 반환값 rax에 저장
->>>>>>> 36d5c0fe
+      break;
+    }
+    case SYS_OPEN:
+      f->R.rax = open((const char *)f->R.rdi);
       break;
     default:
       printf("system call 오류 : 알 수 없는 시스템콜 번호 %d\n",
