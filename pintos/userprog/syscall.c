#include "userprog/syscall.h"

#include <stdio.h>
#include <syscall-nr.h>

#include "devices/input.h"
#include "filesys/directory.h"
#include "filesys/file.h"
#include "filesys/filesys.h"
#include "filesys/off_t.h"
#include "intrinsic.h"
#include "string.h"
#include "threads/flags.h"
#include "threads/init.h"
#include "threads/interrupt.h"
#include "threads/loader.h"
#include "threads/palloc.h"
#include "threads/synch.h"
#include "threads/thread.h"
#include "threads/vaddr.h"
#include "userprog/gdt.h"
#include "userprog/process.h"

#define FDT_SIZE 128
typedef int pid_t;

void syscall_entry(void);
void syscall_handler(struct intr_frame*);

/* System call function declarations */
void exit(int status);
bool create(const char* file, unsigned initial_size);
bool remove(const char* file);
int open(const char* file);
int filesize(int fd);
int read(int fd, void* buffer, unsigned size);
int write(int fd, const void* buffer, unsigned size);
void seek(int fd, unsigned position);
unsigned tell(int fd);
void close(int fd);
bool copy_in(void* dst, const void* usrc, size_t size);
bool copy_in_string(char* dst, const char* us, size_t dst_sz, size_t* out_len);
static struct lock filesys_lock;
int exec(const char* cmd_line);
pid_t fork(const char* thread_name, struct intr_frame* if_);
int wait(pid_t pid);

#define MSR_STAR 0xc0000081         /* Segment selector msr */
#define MSR_LSTAR 0xc0000082        /* Long mode SYSCALL target */
#define MSR_SYSCALL_MASK 0xc0000084 /* Mask for the eflags */

void syscall_init(void) {
  write_msr(MSR_STAR, ((uint64_t)SEL_UCSEG - 0x10) << 48 | ((uint64_t)SEL_KCSEG)
                                                               << 32);
  write_msr(MSR_LSTAR, (uint64_t)syscall_entry);
  write_msr(MSR_SYSCALL_MASK,
            FLAG_IF | FLAG_TF | FLAG_DF | FLAG_IOPL | FLAG_AC | FLAG_NT);
  lock_init(&filesys_lock);
}

/* The main system call interface */
void syscall_handler(struct intr_frame* f UNUSED) {
  int syscall_number = (int)f->R.rax;

  switch (syscall_number) {
    case SYS_HALT: {
      power_off();
      break;
    }
    case SYS_EXIT: {
      int status = (int)f->R.rdi;
      exit(status);
      break;
    }
    case SYS_WRITE: {
      f->R.rax =
          write((int)f->R.rdi, (const void*)f->R.rsi, (unsigned)f->R.rdx);
      break;
    }
    case SYS_READ: {
      f->R.rax = read((int)f->R.rdi, (void*)f->R.rsi, (unsigned)f->R.rdx);
      break;
    }
    case SYS_SEEK: {
      int fd = (int)f->R.rdi;
      unsigned position = (unsigned)f->R.rsi;
      seek(fd, position);
      break;
    }
    case SYS_CREATE: {
      f->R.rax = create((const char*)f->R.rdi, (unsigned)f->R.rsi);
      break;
    }
    case SYS_REMOVE: {
      f->R.rax = remove((const char*)f->R.rdi);
      break;
    }
    case SYS_FILESIZE: {
      f->R.rax = filesize((int)f->R.rdi);
      break;
    }
    case SYS_TELL: {
      int fd = (int)f->R.rdi;
      f->R.rax = tell(fd);
      break;
    }
    case SYS_EXEC: {
      exec((const char*)f->R.rdi);
      break;
    }
    case SYS_OPEN: {
      f->R.rax = open((const char*)f->R.rdi);
      break;
    }
    case SYS_CLOSE: {
      close((int)f->R.rdi);
      break;
    }
    case SYS_FORK: {
      f->R.rax = fork((const char*)f->R.rdi, f);
      break;
    }
    case SYS_WAIT: {
      pid_t pid = (pid_t)f->R.rdi;
      f->R.rax = wait(pid);
      break;
    }
    default: {
      printf("system call 오류 : 알 수 없는 시스템콜 번호 %d\n",
             syscall_number);
      thread_exit();
    }
  }
}

void exit(int status) {
  struct thread* curr = thread_current();
#ifdef USERPROG
  curr->exit_status = status;
  printf("%s: exit(%d)\n", curr->name, curr->exit_status);
#endif
  thread_exit();
}

bool create(const char* file, unsigned initial_size) {
  if (file == NULL) {
    exit(-1);
  }

  char fname[NAME_MAX + 1];
  size_t fname_len = 0;

  if (!copy_in_string(fname, file, sizeof fname, &fname_len)) {
    return false;
  }

  fname[fname_len] = '\0';

  if (fname_len == 0) {
    return false;
  }
<<<<<<< HEAD
=======
  /* 락 */
>>>>>>> 0ea98860
  bool ok = filesys_create(fname, initial_size);
  /* 락 */
  return ok;
}

bool remove(const char* file) {
  if (file == NULL) {
    exit(-1);
  }

  char fname[NAME_MAX + 1];
  size_t fname_len = 0;

  if (!copy_in_string(fname, file, sizeof fname, &fname_len)) {
    return false;
  }

  fname[fname_len] = '\0';  // 락 하면 없어도 됨 아마도...

  if (fname_len == 0) {
    return false;
  }
<<<<<<< HEAD
=======
  /* 락 */
>>>>>>> 0ea98860
  bool ok = filesys_remove(fname);
  /* 락 */
  return ok;
}

void seek(int fd, unsigned position) {
  if (!fd || fd < 2 || fd >= FDT_SIZE) return;

  struct thread* curr = thread_current();
  struct file* file = curr->fdt[fd];

  if (file == NULL) return;

  file_seek(file, position);
}

unsigned tell(int fd) {
  if (!fd || fd < 2 || fd >= FDT_SIZE) return -1;

  struct thread* curr = thread_current();
  struct file* file = curr->fdt[fd];

  if (file == NULL) return -1;

  return file_tell(file);
}

int write(int fd, const void* buffer, unsigned size) {
  if ((size == 0) || (buffer == NULL)) return 0;

  void* kbuff = palloc_get_page(PAL_ZERO);
  if (kbuff == NULL) {
    exit(-1);
  }

  if (!copy_in(kbuff, buffer, size)) {
    palloc_free_page(kbuff);
    exit(-1);
  }

  int bytes_written = 0;

  if (fd == 1) {
    putbuf(kbuff, size);
    bytes_written = size;
  } else {
    if (!fd || fd < 2 || fd >= FDT_SIZE) return -1;

    struct thread* curr = thread_current();
    struct file* file = curr->fdt[fd];

    if (file == NULL) return -1;

<<<<<<< HEAD
=======
    // 실제 쓰기 및 반환
>>>>>>> 0ea98860
    lock_acquire(&filesys_lock);
    bytes_written = file_write(file, kbuff, size);
    lock_release(&filesys_lock);
  }
  palloc_free_page(kbuff);
  return bytes_written;
}

int read(int fd, void* buffer, unsigned size) {
  int bytes_read = 0;

  if (fd == 0) {
    // stdin에서 읽기 전에 버퍼 유효성 검사
    for (unsigned i = 0; i < size; i++) {
      if (!is_user_vaddr((uint8_t*)buffer + i)) {
        exit(-1);
      }
      if (!pml4_get_page(thread_current()->pml4, (uint8_t*)buffer + i)) {
        exit(-1);
      }
    }

    // stdin에서 읽기
    for (unsigned i = 0; i < size; i++) {
      *((uint8_t*)buffer + i) = (uint8_t)input_getc();
    }
    bytes_read = size;
  } else {
    // 잘못된 fd인 경우 리턴
    if (!fd || fd < 2 || fd >= FDT_SIZE) return -1;

    // 버퍼가 유효한 사용자 주소인지 확인
    for (unsigned i = 0; i < size; i++) {
      if (!is_user_vaddr((uint8_t*)buffer + i)) {
        exit(-1);
      }
      if (!pml4_get_page(thread_current()->pml4, (uint8_t*)buffer + i)) {
        exit(-1);
      }
    }

    // fdt에서 fd에 해당하는 파일 구조체 얻기
    struct thread* curr = thread_current();
    struct file* file = curr->fdt[fd];

    if (file == NULL) return -1;

    // file_read() 함수 호출
    bytes_read = file_read(file, buffer, size);
  }

  return bytes_read;
}

int open(const char* file) {
  char kname[NAME_MAX + 1];
  size_t len = 0;

  if (!copy_in_string(kname, file, sizeof kname, &len)) {
    return -1;
  }

  kname[len] = '\0';
<<<<<<< HEAD

  struct file* f = filesys_open(kname);

=======

  // 파일 열기 (락 권장)
  struct file* f = filesys_open(kname);

>>>>>>> 0ea98860
  if (f == NULL) {
    return -1;
  }

  struct thread* curr = thread_current();

  for (int fd = 2; fd < FDT_SIZE; fd++) {
    if (curr->fdt[fd] == NULL) {
      curr->fdt[fd] = f;
      return fd;
    }
  }

  file_close(f);
  return -1;
}

int filesize(int fd) {
  if (!fd || fd < 2 || fd >= FDT_SIZE) return -1;

  struct thread* curr = thread_current();
  struct file* file = curr->fdt[fd];

  if (file == NULL) return -1;

  return file_length(file);
}

void close(int fd) {
  // fd 유효성 검사 - stdin(0), stdout(1)은 닫으면 안됨
  if (fd < 2 || fd >= FDT_SIZE) {
    return;
  }

  // 파일 구조체 가져오기
  struct thread* curr = thread_current();
  struct file* file = curr->fdt[fd];

  if (file == NULL) {
    return;
  }

  // 실제 파일 닫기
  file_close(file);

  // fdt에서 제거
  curr->fdt[fd] = NULL;
}

// 반환값이 의미없긴 한데 introduction에 맞춰서 int로 설정
int exec(const char* cmd_line) {
  char kernel_file[256];
  size_t i = 0;

  if (!copy_in_string(kernel_file, cmd_line, sizeof kernel_file, &i)) {
    exit(-1);
  }
  kernel_file[i] = '\0';

  process_exec(kernel_file);
}

/* 유저 포인터 `usrc`로부터 size 바이트를 커널 버퍼 `dst`로 복사한다.
   성공하면 true, 실패하면 false를 반환한다. */
bool copy_in(void* dst, const void* usrc, size_t size) {
  for (size_t i = 0; i < size; i++) {
    const void* user_addr = (const char*)usrc + i;

    if (!is_user_vaddr(user_addr)) {
      return false;
    }

    void* kva = pml4_get_page(thread_current()->pml4, user_addr);
    if (kva == NULL) {
      return false;
    }

    ((char*)dst)[i] = *(char*)kva;
  }
  return true;
}

/*
 * copy_in_string()
 * - 유저 포인터 us가 가리키는 NUL-종단 문자열을 커널 버퍼 dst로 복사한다.
 * - 페이지 경계마다 검증(pml4_get_page)하며 잘못된 포인터/매핑 실패 시
 * exit(-1).
 * - dst_sz 바이트 안에서 반드시 '\0'을 만나야 하며, 만나지 못하면 false를
 * 반환(과다 길이).
 * - 성공 시 true를 반환하고, out_len가 비-NULL이면 NUL 제외 길이를 기록한다.
 * - 64비트 주소 체계를 가정한다.
 */
bool copy_in_string(char* dst, const char* us, size_t dst_sz, size_t* out_len) {
  /* (1) 파라미터 가드 */
  if (dst == NULL || dst_sz == 0) return false;
  if (us == NULL || !is_user_vaddr(us)) exit(-1);  // bad ptr → 종료

  struct thread* curr = thread_current();
  void* pml4 = curr->pml4;

  /* (2) 바이트 단위 복사 */
  for (size_t i = 0; i < dst_sz; i++) {
    const char* up = (const char*)us + i;

    if (!is_user_vaddr(up)) exit(-1);  // 커널 경계 넘어가면 종료
    char* kva = pml4_get_page(pml4, up);
    if (kva == NULL) exit(-1);  // 미매핑 → 종료

    char c = *kva;  // 안전한 한 바이트 로드
    dst[i] = c;     // 커널 버퍼에 기록

    if (c == '\0') {              // 문자열 끝
      if (out_len) *out_len = i;  // 널 전까지 길이
      return true;
    }
  }

  /* (3) 버퍼 초과: NUL을 못 만남 */
  return false;
}

pid_t fork(const char* thread_name, struct intr_frame* if_) {
  // 1. 주소 유효성 검사
  if (thread_name == NULL || !is_user_vaddr(thread_name) ||
      !pml4_get_page(thread_current()->pml4, thread_name)) {
    exit(-1);
  }

  // 2. 전체 문자열 유효성 검사
  int len = 0;
  int MAX_LEN = 16;  // 최대 길이 제한(16자)
  while (len < MAX_LEN) {
    if (!is_user_vaddr(thread_name + len) ||
        !pml4_get_page(thread_current()->pml4, thread_name + len)) {
      exit(-1);
    }
    if (thread_name[len] == '\0') break;
    len++;
  }

  // 3. 자식 프로세스 생성 (올바른 인터럽트 프레임 전달)
  pid_t child_pid = process_fork(thread_name, if_);

  return child_pid;
}

int wait(pid_t pid) { return process_wait(pid); }<|MERGE_RESOLUTION|>--- conflicted
+++ resolved
@@ -159,12 +159,9 @@
   if (fname_len == 0) {
     return false;
   }
-<<<<<<< HEAD
-=======
-  /* 락 */
->>>>>>> 0ea98860
+
   bool ok = filesys_create(fname, initial_size);
-  /* 락 */
+  
   return ok;
 }
 
@@ -185,12 +182,8 @@
   if (fname_len == 0) {
     return false;
   }
-<<<<<<< HEAD
-=======
-  /* 락 */
->>>>>>> 0ea98860
+
   bool ok = filesys_remove(fname);
-  /* 락 */
   return ok;
 }
 
@@ -242,13 +235,8 @@
 
     if (file == NULL) return -1;
 
-<<<<<<< HEAD
-=======
-    // 실제 쓰기 및 반환
->>>>>>> 0ea98860
-    lock_acquire(&filesys_lock);
+
     bytes_written = file_write(file, kbuff, size);
-    lock_release(&filesys_lock);
   }
   palloc_free_page(kbuff);
   return bytes_written;
@@ -309,16 +297,9 @@
   }
 
   kname[len] = '\0';
-<<<<<<< HEAD
 
   struct file* f = filesys_open(kname);
 
-=======
-
-  // 파일 열기 (락 권장)
-  struct file* f = filesys_open(kname);
-
->>>>>>> 0ea98860
   if (f == NULL) {
     return -1;
   }
@@ -465,4 +446,7 @@
   return child_pid;
 }
 
-int wait(pid_t pid) { return process_wait(pid); }+
+int wait(pid_t pid) {
+  return process_wait(pid);
+}
