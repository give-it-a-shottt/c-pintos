--- conflicted
+++ resolved
@@ -3,11 +3,6 @@
 #include <stdio.h>
 #include <syscall-nr.h>
 
-<<<<<<< HEAD
-#include "devices/input.h"
-#include "filesys/file.h"
-=======
->>>>>>> a4fca6a9
 #include "filesys/filesys.h"
 #include "filesys/off_t.h"
 #include "intrinsic.h"
@@ -20,22 +15,16 @@
 #include "userprog/gdt.h"
 
 void syscall_entry(void);
-<<<<<<< HEAD
-void syscall_handler(struct intr_frame *);
+void syscall_handler(struct intr_frame*);
 void seek(int fd, unsigned position);
 unsigned tell(int fd);
-int write(int fd, const void *buffer, unsigned size);
-int read(int fd, void *buffer, unsigned size);
-int open(const char *file_name);
-
-=======
-void syscall_handler(struct intr_frame*);
 int write(int fd, const void* buffer, unsigned size);
+int read(int fd, void* buffer, unsigned size);
+int open(const char* file_name);
 int open(const char* file);
 void seek(int fd, unsigned position);
 unsigned tell(int fd);
 void exit(int status);
->>>>>>> a4fca6a9
 /* System call.
  *
  * Previously system call services was handled by the interrupt handler
@@ -51,7 +40,7 @@
 
 void syscall_init(void) {
   write_msr(MSR_STAR, ((uint64_t)SEL_UCSEG - 0x10) << 48 | ((uint64_t)SEL_KCSEG)
-                      << 32);
+                                                               << 32);
   write_msr(MSR_LSTAR, (uint64_t)syscall_entry);
 
   /* The interrupt service rountine should not serve any interrupts
@@ -65,66 +54,39 @@
 void syscall_handler(struct intr_frame* f UNUSED) {
   /* 시스템 콜 번호에 따라 적절한 핸들러 호출 */
   int syscall_number =
-      (int)f->R.rax; // rax 레지스터에 시스템콜 번호가 저장되어 있음
+      (int)f->R.rax;  // rax 레지스터에 시스템콜 번호가 저장되어 있음
 
   switch (syscall_number) {
     case SYS_HALT: {
       power_off();
       break;
-<<<<<<< HEAD
-    }
-=======
->>>>>>> a4fca6a9
-    case SYS_EXIT: {
-      int status = (int)f->R.rdi;
-      exit(status);
-      break;
-    }
-<<<<<<< HEAD
-    case SYS_WRITE: {
-=======
-    case SYS_WRITE:
->>>>>>> a4fca6a9
-      f->R.rax =
-          write((int)f->R.rdi, (const void*)f->R.rsi, (unsigned)f->R.rdx);
-      break;
-<<<<<<< HEAD
-    }
-    case SYS_READ: {
-      f->R.rax = read((int)f->R.rdi, (void *)f->R.rsi, (unsigned)f->R.rdx);
-      break;
-    }
-    case SYS_OPEN: {
-      f->R.rax = open((const char *)f->R.rdi);
-      break;
-    }
-=======
->>>>>>> a4fca6a9
-    case SYS_SEEK: {
-      // 인자들 저장하고 함수 호출(인자2개)
-      int fd = (int)f->R.rdi;
-      unsigned position = (unsigned)f->R.rsi;
-      seek(fd, position);
-      break;
-    }
-<<<<<<< HEAD
-    case SYS_EXEC: {
+      case SYS_EXIT: {
+        int status = (int)f->R.rdi;
+        exit(status);
+        break;
+      }
+      case SYS_WRITE:
+        f->R.rax =
+            write((int)f->R.rdi, (const void*)f->R.rsi, (unsigned)f->R.rdx);
+        break;
+      case SYS_SEEK: {
+        // 인자들 저장하고 함수 호출(인자2개)
+        int fd = (int)f->R.rdi;
+        unsigned position = (unsigned)f->R.rsi;
+        seek(fd, position);
+        break;
+      }
+      case SYS_EXEC:
       // todo: implement
-      break;
-    }
-=======
-    case SYS_EXEC:
-    // todo: implement
->>>>>>> a4fca6a9
-    case SYS_TELL: {
-      // 인자 저장하고 함수 호출(인자 1개)
-      int fd = (int)f->R.rdi;
-      f->R.rax = tell(fd); // 반환값 rax에 저장
-      break;
-    }
-    case SYS_OPEN:
-      f->R.rax = open((const char*)f->R.rdi);
-      break;
+      case SYS_TELL: {
+        // 인자 저장하고 함수 호출(인자 1개)
+        int fd = (int)f->R.rdi;
+        f->R.rax = tell(fd);  // 반환값 rax에 저장
+        break;
+      }
+      case SYS_OPEN:
+        f->R.rax = open((const char*)f->R.rdi);
+        break;
     }
     default: {
       printf("system call 오류 : 알 수 없는 시스템콜 번호 %d\n",
@@ -164,10 +126,10 @@
 int write(int fd, const void* buffer, unsigned size) {
   /* fd가 1이면 콘솔에 출력 : putbuf() 함수를 1번만 호출해서 전체 버퍼를 출력 */
   if (fd == 1) {
-    if ((size == 0) || (buffer == NULL)) return 0; // 잘못된 경우 0 반환
+    if ((size == 0) || (buffer == NULL)) return 0;  // 잘못된 경우 0 반환
 
     putbuf(buffer, size);
-    return size; // 출력한 바이트 수 반환
+    return size;  // 출력한 바이트 수 반환
   }
 
   /* ⭐️⭐️⭐️ 파일 쓰기 : 파일 크기 확장 불가 ⭐️⭐️⭐️ */
@@ -195,20 +157,19 @@
   // // 실제 쓰기 및 반환 : max_write_size만큼만 사용
   // unsigned bytes_written = file_write(file, buffer, max_write_size);
   // return bytes_written;
-<<<<<<< HEAD
 
   // 파일 쓰기 기능이 구현되지 않았으므로 임시로 -1 반환
   return -1;
 }
 
-int read(int fd, void *buffer, unsigned size) {
+int read(int fd, void* buffer, unsigned size) {
   int bytes_read = 0;
 
   // 버퍼 유효성 검사 (모든 fd에 대해 먼저 수행)
   if (buffer == NULL) return -1;
   if (!is_user_vaddr(buffer) || !is_user_vaddr(buffer + size - 1)) {
     // 잘못된 포인터 접근 시 프로세스 종료
-    struct thread *curr = thread_current();
+    struct thread* curr = thread_current();
 #ifdef USERPROG
     curr->exit_status = -1;
 #endif
@@ -221,7 +182,7 @@
   if (fd == 0) {
     // stdin에서 읽기(표준 입력)
     for (unsigned i = 0; i < size; i++) {
-      *((uint8_t *)buffer + i) = (uint8_t)input_getc();
+      *((uint8_t*)buffer + i) = (uint8_t)input_getc();
     }
     bytes_read = size;
   } else {
@@ -241,13 +202,13 @@
   return bytes_read;
 }
 
-int open(const char *file_name) {
+int open(const char* file_name) {
   // 파일명 유효성 검사
   if (file_name == NULL) return -1;
   if (!is_user_vaddr(file_name)) return -1;
 
   // 파일시스템을 통해 파일 열기
-  struct file *file = filesys_open(file_name);
+  struct file* file = filesys_open(file_name);
   if (file == NULL) return -1;
 
   // 간단한 fd 할당 (2부터 시작, stdin=0, stdout=1)
@@ -260,9 +221,7 @@
   file_close(file);
 
   return fd;  // 임시로 fd만 반환
-=======
-}
-
+}
 int open(const char* file) {
   struct thread* curr = thread_current();
 
@@ -303,7 +262,7 @@
   // 파일 열기
   struct file* f = filesys_open(kernel_file);
   if (!f) {
-    return -1; // 파일 열기 실패
+    return -1;  // 파일 열기 실패
   }
 
   // 파일 디스크립터 할당
@@ -327,5 +286,4 @@
   curr->exit_status = status;
 #endif
   thread_exit();
->>>>>>> a4fca6a9
 }