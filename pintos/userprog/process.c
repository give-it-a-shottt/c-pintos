#include "userprog/process.h"
#include <debug.h>
#include <inttypes.h>
#include <round.h>
#include <stdio.h>
#include <stdlib.h>
#include <string.h>
#include "userprog/gdt.h"
#include "userprog/tss.h"
#include "filesys/directory.h"
#include "filesys/file.h"
#include "filesys/filesys.h"
#include "threads/flags.h"
#include "threads/init.h"
#include "threads/interrupt.h"
#include "threads/palloc.h"
#include "threads/thread.h"
#include "threads/mmu.h"
#include "threads/vaddr.h"
#include "intrinsic.h"
#ifdef VM
#include "vm/vm.h"
#endif

static void process_cleanup(void);
static bool load(const char* file_name, struct intr_frame* if_);
static void initd(void* f_name);
static void __do_fork(void*);

/* General process initializer for initd and other process. */
static void
process_init(void)
{
    struct thread* current = thread_current();
}

/* Starts the first userland program, called "initd", loaded from FILE_NAME.
 * The new thread may be scheduled (and may even exit)
 * before process_create_initd() returns. Returns the initd's
 * thread id, or TID_ERROR if the thread cannot be created.
 * Notice that THIS SHOULD BE CALLED ONCE. */
tid_t
process_create_initd(const char* file_name)
{
    char* fn_copy;
    tid_t tid;

    /* Make a copy of FILE_NAME.
     * Otherwise there's a race between the caller and load(). */
    fn_copy = palloc_get_page(0);
    if (fn_copy == NULL)
        return TID_ERROR;
    strlcpy(fn_copy, file_name, PGSIZE);

    /* Create a new thread to execute FILE_NAME. */
    tid = thread_create(file_name, PRI_DEFAULT, initd, fn_copy);
    if (tid == TID_ERROR)
        palloc_free_page(fn_copy);
    return tid;
}

/* A thread function that launches first user process. */
static void
initd(void* f_name)
{
#ifdef VM
    supplemental_page_table_init(&thread_current()->spt);
#endif

    process_init();

    if (process_exec(f_name) < 0)
        PANIC("Fail to launch initd\n");
    NOT_REACHED();
}

/* Clones the current process as `name`. Returns the new process's thread id, or
 * TID_ERROR if the thread cannot be created. */
tid_t
process_fork(const char* name, struct intr_frame* if_ UNUSED)
{
    /* Clone current thread to new thread.*/
    return thread_create(name,
                         PRI_DEFAULT, __do_fork, thread_current());
}

#ifndef VM
/* Duplicate the parent's address space by passing this function to the
 * pml4_for_each. This is only for the project 2. */
static bool
duplicate_pte(uint64_t* pte, void* va, void* aux)
{
    struct thread* current = thread_current();
    struct thread* parent = (struct thread*)aux;
    void* parent_page;
    void* newpage;
    bool writable;

    /* 1. TODO: If the parent_page is kernel page, then return immediately. */

    /* 2. Resolve VA from the parent's page map level 4. */
    parent_page = pml4_get_page(parent->pml4, va);

    /* 3. TODO: Allocate new PAL_USER page for the child and set result to
     *    TODO: NEWPAGE. */

    /* 4. TODO: Duplicate parent's page to the new page and
     *    TODO: check whether parent's page is writable or not (set WRITABLE
     *    TODO: according to the result). */

    /* 5. Add new page to child's page table at address VA with WRITABLE
     *    permission. */
    if (!pml4_set_page(current->pml4, va, newpage, writable))
    {
        /* 6. TODO: if fail to insert page, do error handling. */
    }
    return true;
}
#endif

/* A thread function that copies parent's execution context.
 * Hint) parent->tf does not hold the userland context of the process.
 *       That is, you are required to pass second argument of process_fork to
 *       this function. */
static void
__do_fork(void* aux)
{
    struct intr_frame if_;
    struct thread* parent = (struct thread*)aux;
    struct thread* current = thread_current();
    /* TODO: somehow pass the parent_if. (i.e. process_fork()'s if_) */
    struct intr_frame* parent_if;
    bool succ = true;

    /* 1. Read the cpu context to local stack. */
    memcpy(&if_, parent_if, sizeof(struct intr_frame));

    /* 2. Duplicate PT */
    current->pml4 = pml4_create();
    if (current->pml4 == NULL)
        goto error;

    process_activate(current);
#ifdef VM
    supplemental_page_table_init(&current->spt);
    if (!supplemental_page_table_copy(&current->spt, &parent->spt))
        goto error;
#else
    if (!pml4_for_each(parent->pml4, duplicate_pte, parent))
        goto error;
#endif

    /* TODO: Your code goes here.
     * TODO: Hint) To duplicate the file object, use `file_duplicate`
     * TODO:       in include/filesys/file.h. Note that parent should not return
     * TODO:       from the fork() until this function successfully duplicates
     * TODO:       the resources of parent.*/

    process_init();

    /* Finally, switch to the newly created process. */
    if (succ)
        do_iret(&if_);
error:
    thread_exit();
}

/* Switch the current execution context to the f_name.
 * Returns -1 on fail. */
<<<<<<< HEAD
int
process_exec (void *f_name) {
	char *file_name = f_name;
	bool success;

	// ⭐️⭐️⭐️ 프로세스 교체 함수 ⭐️⭐️⭐️

	/* We cannot use the intr_frame in the thread structure.
	 * This is because when current thread rescheduled,
	 * it stores the execution information to the member. */
	// 👇👇👇 사용자 모드 실행을 위한 인터럽트 프레임 설정
	struct intr_frame _if;
	_if.ds = _if.es = _if.ss = SEL_UDSEG; // 사용자 데이터 세그먼트
	_if.cs = SEL_UCSEG; // 사용자 코드 세그먼트 : 사용자 모드로 설정
	_if.eflags = FLAG_IF | FLAG_MBS;
	// 👆👆👆

	// 👇👇👇 기존 프로세스 자원(메모리, 페이지 테이블) 정리
	process_cleanup ();

	// 👇👇👇 ELF 파일 파싱 & 메모리 로드 : 파일 이름 복사 및 프로그램 이름 추출(새 프로그램 로드)
	success = load (file_name, &_if);

	/* If load failed, quit. */
	palloc_free_page (file_name);
	if (!success)
		return -1;

	// 👇👇👇 사용자 모드로 전환(새 프로그램으로 영구 전환)
	do_iret (&_if); // 점프(즉, 돌아올 수 없음)
	// 👆👆👆
	NOT_REACHED (); // 절대 여기에 도달하지 않음
=======
int process_exec(void* cmd_args)
{
    char* command_line = (char*)cmd_args;
    char *save_ptr;
    char *argv[128]; // argument 포인터들을 저장할 배열
    int argc = 0; // 0부터 시작
    char* cmd = palloc_get_page(0);

    strlcpy(cmd, command_line, PGSIZE);
    char* token = strtok_r(cmd, " ", &save_ptr);
    while (token != NULL && argc < 127)
    {
        argv[argc] = token;
        argc++;
        token = strtok_r(NULL, " ", &save_ptr);
    }
    argv[argc] = NULL; // argv 배열은 반드시 NULL로 끝나야 한다.

    char* file_name = cmd_args;
    bool success;

    printf("process_exec: %s\n", file_name);

    /* We cannot use the intr_frame in the thread structure.
     * This is because when current thread rescheduled,
     * it stores the execution information to the member. */
    struct intr_frame _if;
    _if.
    _if.ds = _if.es = _if.ss = SEL_UDSEG;
    _if.cs = SEL_UCSEG;
    _if.eflags = FLAG_IF | FLAG_MBS;

    /* We first kill the current context */
    process_cleanup();

    /* And then load the binary */
    success = load(file_name, &_if);

    /* If load failed, quit. */
    palloc_free_page(file_name);
    if (!success)
        return -1;

    /* Start switched process. */
    do_iret(&_if);
    NOT_REACHED();
>>>>>>> 5875fd20
}


/* Waits for thread TID to die and returns its exit status.  If
 * it was terminated by the kernel (i.e. killed due to an
 * exception), returns -1.  If TID is invalid or if it was not a
 * child of the calling process, or if process_wait() has already
 * been successfully called for the given TID, returns -1
 * immediately, without waiting.
 *
 * This function will be implemented in problem 2-2.  For now, it
 * does nothing. */
int
<<<<<<< HEAD
process_wait (tid_t child_tid UNUSED) {
	/* XXX: Hint) The pintos exit if process_wait (initd), we recommend you
	 * XXX:       to add infinite loop here before
	 * XXX:       implementing the process_wait. */

	// TODO: Implement proper process_wait functionality
	// For now, return immediately to avoid infinite loop
	return -1;
=======
process_wait(tid_t child_tid UNUSED)
{
    /* XXX: Hint) The pintos exit if process_wait (initd), we recommend you
     * XXX:       to add infinite loop here before
     * XXX:       implementing the process_wait. */
    return -1;
>>>>>>> 5875fd20
}

/* Exit the process. This function is called by thread_exit (). */
void
process_exit(void)
{
    struct thread* curr = thread_current();
    /* TODO: Your code goes here.
     * TODO: Implement process termination message (see
     * TODO: project2/process_termination.html).
     * TODO: We recommend you to implement process resource cleanup here. */

    process_cleanup();
}

/* Free the current process's resources. */
static void
process_cleanup(void)
{
    struct thread* curr = thread_current();

#ifdef VM
    supplemental_page_table_kill(&curr->spt);
#endif

    uint64_t* pml4;
    /* Destroy the current process's page directory and switch back
     * to the kernel-only page directory. */
    pml4 = curr->pml4;
    if (pml4 != NULL)
    {
        /* Correct ordering here is crucial.  We must set
         * cur->pagedir to NULL before switching page directories,
         * so that a timer interrupt can't switch back to the
         * process page directory.  We must activate the base page
         * directory before destroying the process's page
         * directory, or our active page directory will be one
         * that's been freed (and cleared). */
        curr->pml4 = NULL;
        pml4_activate(NULL);
        pml4_destroy(pml4);
    }
}

/* Sets up the CPU for running user code in the nest thread.
 * This function is called on every context switch. */
void
process_activate(struct thread* next)
{
    /* Activate thread's page tables. */
    pml4_activate(next->pml4);

    /* Set thread's kernel stack for use in processing interrupts. */
    tss_update(next);
}

/* We load ELF binaries.  The following definitions are taken
 * from the ELF specification, [ELF1], more-or-less verbatim.  */

/* ELF types.  See [ELF1] 1-2. */
#define EI_NIDENT 16

#define PT_NULL    0            /* Ignore. */
#define PT_LOAD    1            /* Loadable segment. */
#define PT_DYNAMIC 2            /* Dynamic linking info. */
#define PT_INTERP  3            /* Name of dynamic loader. */
#define PT_NOTE    4            /* Auxiliary info. */
#define PT_SHLIB   5            /* Reserved. */
#define PT_PHDR    6            /* Program header table. */
#define PT_STACK   0x6474e551   /* Stack segment. */

#define PF_X 1          /* Executable. */
#define PF_W 2          /* Writable. */
#define PF_R 4          /* Readable. */

/* Executable header.  See [ELF1] 1-4 to 1-8.
 * This appears at the very beginning of an ELF binary. */
struct ELF64_hdr
{
    unsigned char e_ident[EI_NIDENT];
    uint16_t e_type;
    uint16_t e_machine;
    uint32_t e_version;
    uint64_t e_entry;
    uint64_t e_phoff;
    uint64_t e_shoff;
    uint32_t e_flags;
    uint16_t e_ehsize;
    uint16_t e_phentsize;
    uint16_t e_phnum;
    uint16_t e_shentsize;
    uint16_t e_shnum;
    uint16_t e_shstrndx;
};

struct ELF64_PHDR
{
    uint32_t p_type;
    uint32_t p_flags;
    uint64_t p_offset;
    uint64_t p_vaddr;
    uint64_t p_paddr;
    uint64_t p_filesz;
    uint64_t p_memsz;
    uint64_t p_align;
};

/* Abbreviations */
#define ELF ELF64_hdr
#define Phdr ELF64_PHDR

static bool setup_stack(struct intr_frame* if_);
static bool validate_segment(const struct Phdr*, struct file*);
static bool load_segment(struct file* file, off_t ofs, uint8_t* upage,
                         uint32_t read_bytes, uint32_t zero_bytes,
                         bool writable);

/* Loads an ELF executable from FILE_NAME into the current thread.
 * Stores the executable's entry point into *RIP
 * and its initial stack pointer into *RSP.
 * Returns true if successful, false otherwise. */
static bool load(const char* file_name, struct intr_frame* if_)
{
    struct thread* t = thread_current();
    struct ELF ehdr;
    struct file* file = NULL;
    off_t file_ofs;
    bool success = false;
    int i;

    /* Allocate and activate page directory. */
    t->pml4 = pml4_create();
    if (t->pml4 == NULL)
        goto done;
    process_activate(thread_current());

    /* Open executable file. */
    file = filesys_open(file_name);
    if (file == NULL)
    {
        printf("load: %s: open failed\n", file_name);
        goto done;
    }

    /* Read and verify executable header. */
    if (file_read(file, &ehdr, sizeof ehdr) != sizeof ehdr
        || memcmp(ehdr.e_ident, "\177ELF\2\1\1", 7)
        || ehdr.e_type != 2
        || ehdr.e_machine != 0x3E // amd64
        || ehdr.e_version != 1
        || ehdr.e_phentsize != sizeof(struct Phdr)
        || ehdr.e_phnum > 1024)
    {
        printf("load: %s: error loading executable\n", file_name);
        goto done;
    }

    /* Read program headers. */
    file_ofs = ehdr.e_phoff;
    for (i = 0; i < ehdr.e_phnum; i++)
    {
        struct Phdr phdr;

        if (file_ofs < 0 || file_ofs > file_length(file))
            goto done;
        file_seek(file, file_ofs);

        if (file_read(file, &phdr, sizeof phdr) != sizeof phdr)
            goto done;
        file_ofs += sizeof phdr;
        switch (phdr.p_type)
        {
        case PT_NULL:
        case PT_NOTE:
        case PT_PHDR:
        case PT_STACK:
        default:
            /* Ignore this segment. */
            break;
        case PT_DYNAMIC:
        case PT_INTERP:
        case PT_SHLIB:
            goto done;
        case PT_LOAD:
            if (validate_segment(&phdr, file))
            {
                bool writable = (phdr.p_flags & PF_W) != 0;
                uint64_t file_page = phdr.p_offset & ~PGMASK;
                uint64_t mem_page = phdr.p_vaddr & ~PGMASK;
                uint64_t page_offset = phdr.p_vaddr & PGMASK;
                uint32_t read_bytes, zero_bytes;
                if (phdr.p_filesz > 0)
                {
                    /* Normal segment.
                     * Read initial part from disk and zero the rest. */
                    read_bytes = page_offset + phdr.p_filesz;
                    zero_bytes = (ROUND_UP(page_offset + phdr.p_memsz, PGSIZE)
                        - read_bytes);
                }
                else
                {
                    /* Entirely zero.
                     * Don't read anything from disk. */
                    read_bytes = 0;
                    zero_bytes = ROUND_UP(page_offset + phdr.p_memsz, PGSIZE);
                }
                if (!load_segment(file, file_page, (void*)mem_page,
                                  read_bytes, zero_bytes, writable))
                    goto done;
            }
            else
                goto done;
            break;
        }
    }

    /* Set up stack. */
    if (!setup_stack(if_))
        goto done;

    /* Start address. */
    if_->rip = ehdr.e_entry;

    /* TODO: Your code goes here.
     * TODO: Implement argument passing (see project2/argument_passing.html). */


    success = true;

done:
    /* We arrive here whether the load is successful or not. */
    file_close(file);
    return success;
}


/* Checks whether PHDR describes a valid, loadable segment in
 * FILE and returns true if so, false otherwise. */
static bool
validate_segment(const struct Phdr* phdr, struct file* file)
{
    /* p_offset and p_vaddr must have the same page offset. */
    if ((phdr->p_offset & PGMASK) != (phdr->p_vaddr & PGMASK))
        return false;

    /* p_offset must point within FILE. */
    if (phdr->p_offset > (uint64_t)file_length(file))
        return false;

    /* p_memsz must be at least as big as p_filesz. */
    if (phdr->p_memsz < phdr->p_filesz)
        return false;

    /* The segment must not be empty. */
    if (phdr->p_memsz == 0)
        return false;

    /* The virtual memory region must both start and end within the
       user address space range. */
    if (!is_user_vaddr((void *) phdr->p_vaddr))
        return false;
    if (!is_user_vaddr((void *) (phdr->p_vaddr + phdr->p_memsz)))
        return false;

    /* The region cannot "wrap around" across the kernel virtual
       address space. */
    if (phdr->p_vaddr + phdr->p_memsz < phdr->p_vaddr)
        return false;

    /* Disallow mapping page 0.
       Not only is it a bad idea to map page 0, but if we allowed
       it then user code that passed a null pointer to system calls
       could quite likely panic the kernel by way of null pointer
       assertions in memcpy(), etc. */
    if (phdr->p_vaddr < PGSIZE)
        return false;

    /* It's okay. */
    return true;
}

#ifndef VM
/* Codes of this block will be ONLY USED DURING project 2.
 * If you want to implement the function for whole project 2, implement it
 * outside of #ifndef macro. */

/* load() helpers. */
static bool install_page(void* upage, void* kpage, bool writable);

/* Loads a segment starting at offset OFS in FILE at address
 * UPAGE.  In total, READ_BYTES + ZERO_BYTES bytes of virtual
 * memory are initialized, as follows:
 *
 * - READ_BYTES bytes at UPAGE must be read from FILE
 * starting at offset OFS.
 *
 * - ZERO_BYTES bytes at UPAGE + READ_BYTES must be zeroed.
 *
 * The pages initialized by this function must be writable by the
 * user process if WRITABLE is true, read-only otherwise.
 *
 * Return true if successful, false if a memory allocation error
 * or disk read error occurs. */
static bool
load_segment(struct file* file, off_t ofs, uint8_t* upage,
             uint32_t read_bytes, uint32_t zero_bytes, bool writable)
{
    ASSERT((read_bytes + zero_bytes) % PGSIZE == 0);
    ASSERT(pg_ofs (upage) == 0);
    ASSERT(ofs % PGSIZE == 0);

    file_seek(file, ofs);
    while (read_bytes > 0 || zero_bytes > 0)
    {
        /* Do calculate how to fill this page.
         * We will read PAGE_READ_BYTES bytes from FILE
         * and zero the final PAGE_ZERO_BYTES bytes. */
        size_t page_read_bytes = read_bytes < PGSIZE ? read_bytes : PGSIZE;
        size_t page_zero_bytes = PGSIZE - page_read_bytes;

        /* Get a page of memory. */
        uint8_t* kpage = palloc_get_page(PAL_USER);
        if (kpage == NULL)
            return false;

        /* Load this page. */
        if (file_read(file, kpage, page_read_bytes) != (int)page_read_bytes)
        {
            palloc_free_page(kpage);
            return false;
        }
        memset(kpage + page_read_bytes, 0, page_zero_bytes);

        /* Add the page to the process's address space. */
        if (!install_page(upage, kpage, writable))
        {
            printf("fail\n");
            palloc_free_page(kpage);
            return false;
        }

        /* Advance. */
        read_bytes -= page_read_bytes;
        zero_bytes -= page_zero_bytes;
        upage += PGSIZE;
    }
    return true;
}

/* Create a minimal stack by mapping a zeroed page at the USER_STACK */
static bool
setup_stack(struct intr_frame* if_)
{
    uint8_t* kpage;
    bool success = false;

    kpage = palloc_get_page(PAL_USER | PAL_ZERO);
    if (kpage != NULL)
    {
        success = install_page(((uint8_t*)USER_STACK) - PGSIZE, kpage, true);
        if (success)
            if_->rsp = USER_STACK;
        else
            palloc_free_page(kpage);
    }
    return success;
}

/* Adds a mapping from user virtual address UPAGE to kernel
 * virtual address KPAGE to the page table.
 * If WRITABLE is true, the user process may modify the page;
 * otherwise, it is read-only.
 * UPAGE must not already be mapped.
 * KPAGE should probably be a page obtained from the user pool
 * with palloc_get_page().
 * Returns true on success, false if UPAGE is already mapped or
 * if memory allocation fails. */
static bool
install_page(void* upage, void* kpage, bool writable)
{
    struct thread* t = thread_current();

    /* Verify that there's not already a page at that virtual
     * address, then map our page there. */
    return (pml4_get_page(t->pml4, upage) == NULL
        && pml4_set_page(t->pml4, upage, kpage, writable));
}
#else
/* From here, codes will be used after project 3.
 * If you want to implement the function for only project 2, implement it on the
 * upper block. */

static bool
lazy_load_segment(struct page* page, void* aux)
{
    /* TODO: Load the segment from the file */
    /* TODO: This called when the first page fault occurs on address VA. */
    /* TODO: VA is available when calling this function. */
}

/* Loads a segment starting at offset OFS in FILE at address
 * UPAGE.  In total, READ_BYTES + ZERO_BYTES bytes of virtual
 * memory are initialized, as follows:
 *
 * - READ_BYTES bytes at UPAGE must be read from FILE
 * starting at offset OFS.
 *
 * - ZERO_BYTES bytes at UPAGE + READ_BYTES must be zeroed.
 *
 * The pages initialized by this function must be writable by the
 * user process if WRITABLE is true, read-only otherwise.
 *
 * Return true if successful, false if a memory allocation error
 * or disk read error occurs. */
static bool
load_segment(struct file* file, off_t ofs, uint8_t* upage,
             uint32_t read_bytes, uint32_t zero_bytes, bool writable)
{
    ASSERT((read_bytes + zero_bytes) % PGSIZE == 0);
    ASSERT(pg_ofs(upage) == 0);
    ASSERT(ofs % PGSIZE == 0);

    while (read_bytes > 0 || zero_bytes > 0)
    {
        /* Do calculate how to fill this page.
         * We will read PAGE_READ_BYTES bytes from FILE
         * and zero the final PAGE_ZERO_BYTES bytes. */
        size_t page_read_bytes = read_bytes < PGSIZE ? read_bytes : PGSIZE;
        size_t page_zero_bytes = PGSIZE - page_read_bytes;

        /* TODO: Set up aux to pass information to the lazy_load_segment. */
        void* aux = NULL;
        if (!vm_alloc_page_with_initializer(VM_ANON, upage,
                                            writable, lazy_load_segment, aux))
            return false;

        /* Advance. */
        read_bytes -= page_read_bytes;
        zero_bytes -= page_zero_bytes;
        upage += PGSIZE;
    }
    return true;
}

/* Create a PAGE of stack at the USER_STACK. Return true on success. */
static bool
setup_stack(struct intr_frame* if_)
{
    bool success = false;
    void* stack_bottom = (void*)(((uint8_t*)USER_STACK) - PGSIZE);

    /* TODO: Map the stack on stack_bottom and claim the page immediately.
     * TODO: If success, set the rsp accordingly.
     * TODO: You should mark the page is stack. */
    /* TODO: Your code goes here */

    return success;
}
#endif /* VM */<|MERGE_RESOLUTION|>--- conflicted
+++ resolved
@@ -167,40 +167,6 @@
 
 /* Switch the current execution context to the f_name.
  * Returns -1 on fail. */
-<<<<<<< HEAD
-int
-process_exec (void *f_name) {
-	char *file_name = f_name;
-	bool success;
-
-	// ⭐️⭐️⭐️ 프로세스 교체 함수 ⭐️⭐️⭐️
-
-	/* We cannot use the intr_frame in the thread structure.
-	 * This is because when current thread rescheduled,
-	 * it stores the execution information to the member. */
-	// 👇👇👇 사용자 모드 실행을 위한 인터럽트 프레임 설정
-	struct intr_frame _if;
-	_if.ds = _if.es = _if.ss = SEL_UDSEG; // 사용자 데이터 세그먼트
-	_if.cs = SEL_UCSEG; // 사용자 코드 세그먼트 : 사용자 모드로 설정
-	_if.eflags = FLAG_IF | FLAG_MBS;
-	// 👆👆👆
-
-	// 👇👇👇 기존 프로세스 자원(메모리, 페이지 테이블) 정리
-	process_cleanup ();
-
-	// 👇👇👇 ELF 파일 파싱 & 메모리 로드 : 파일 이름 복사 및 프로그램 이름 추출(새 프로그램 로드)
-	success = load (file_name, &_if);
-
-	/* If load failed, quit. */
-	palloc_free_page (file_name);
-	if (!success)
-		return -1;
-
-	// 👇👇👇 사용자 모드로 전환(새 프로그램으로 영구 전환)
-	do_iret (&_if); // 점프(즉, 돌아올 수 없음)
-	// 👆👆👆
-	NOT_REACHED (); // 절대 여기에 도달하지 않음
-=======
 int process_exec(void* cmd_args)
 {
     char* command_line = (char*)cmd_args;
@@ -247,7 +213,6 @@
     /* Start switched process. */
     do_iret(&_if);
     NOT_REACHED();
->>>>>>> 5875fd20
 }
 
 
@@ -261,23 +226,12 @@
  * This function will be implemented in problem 2-2.  For now, it
  * does nothing. */
 int
-<<<<<<< HEAD
-process_wait (tid_t child_tid UNUSED) {
-	/* XXX: Hint) The pintos exit if process_wait (initd), we recommend you
-	 * XXX:       to add infinite loop here before
-	 * XXX:       implementing the process_wait. */
-
-	// TODO: Implement proper process_wait functionality
-	// For now, return immediately to avoid infinite loop
-	return -1;
-=======
 process_wait(tid_t child_tid UNUSED)
 {
     /* XXX: Hint) The pintos exit if process_wait (initd), we recommend you
      * XXX:       to add infinite loop here before
      * XXX:       implementing the process_wait. */
     return -1;
->>>>>>> 5875fd20
 }
 
 /* Exit the process. This function is called by thread_exit (). */
