--- conflicted
+++ resolved
@@ -18,19 +18,8 @@
 #include "threads/palloc.h"
 #include "threads/thread.h"
 #include "threads/vaddr.h"
-<<<<<<< HEAD
-#include "intrinsic.h"
-
-#include "threads/synch.h"
-#include "threads/malloc.h"
-#include "threads/thread.h"
-#include "lib/kernel/list.h"
-#include "userprog/process.h"
-
-=======
 #include "userprog/gdt.h"
 #include "userprog/tss.h"
->>>>>>> 10446e34
 #ifdef VM
 #include "vm/vm.h"
 #endif
@@ -39,121 +28,17 @@
 static bool load(const char *file_name, struct intr_frame *if_);
 static void initd(void *f_name);
 static void __do_fork(void *);
-<<<<<<< HEAD
-
-struct child {
-  tid_t tid;
-  int exit_status;
-  bool exited;
-  bool waited;
-  struct semaphore sema;     // 부모가 기다릴 세마
-  struct list_elem elem;     // parent->children에 들어갈 노드
-};
-
-struct init_args {
-  const char *file_name;        // 실행할 파일명(원래 쓰던 값)
-  struct thread *parent;        // ★ 부모 스레드 포인터
-};
-
-// 자식리스트 순회 후 특정자식 찾기
-static struct child* child_find (struct thread *parent, tid_t tid) {
-  struct list_elem *e;
-  for (e = list_begin(&parent->children); e != list_end(&parent->children); e = list_next(e)) {
-    struct child *c = list_entry(e, struct child, elem);
-    if (c->tid == tid) return c;
-  }
-  return NULL;
-}
-
-// 새로운 자식을 초기화하고 리스트에 추가
-static struct child* child_add (struct thread *parent, tid_t tid) {
-  struct child *c = malloc(sizeof *c);
-  if (!c) return NULL;
-  c->tid = tid;
-  c->exit_status = -1;
-  c->exited = false;
-  c->waited = false;
-  sema_init(&c->sema, 0);
-  list_push_back(&parent->children, &c->elem);
-  return c;
-}
-
-// 자식 제거 후 메모리 해제
-static void child_remove_and_free (struct thread *parent, struct child *c) {
-  if (!c) return;
-  list_remove(&c->elem);
-  free(c);
-}
-
-// add 호출
-void process_register_child (struct thread *parent, tid_t child_tid) {
-  if (!parent) return;
-  child_add(parent, child_tid);
-}
-
-
-
-/* General process initializer for initd and other process. */
-static void
-process_init(void)
-{
-	struct thread *current = thread_current();
-}
-=======
 static bool setup_stack(struct intr_frame *if_);
 void setup_arguments(struct intr_frame *if_, int argc, char **argv);
 
 /* General process initializer for initd and other process. */
 static void process_init(void) { struct thread *current = thread_current(); }
->>>>>>> 10446e34
 
 /* Starts the first userland program, called "initd", loaded from FILE_NAME.
  * The new thread may be scheduled (and may even exit)
  * before process_create_initd() returns. Returns the initd's
  * thread id, or TID_ERROR if the thread cannot be created.
  * Notice that THIS SHOULD BE CALLED ONCE. */
-<<<<<<< HEAD
-tid_t
-process_create_initd(const char *file_name)
-{
-  struct thread *parent = thread_current();
-
-  /* 1) 파일명 복사: load()와의 레이스를 피하려고 한 페이지에 복사 */
-  char *fn_copy = palloc_get_page(0);
-  if (fn_copy == NULL)
-    return TID_ERROR;
-  strlcpy(fn_copy, file_name, PGSIZE);
-
-  // 프로그램 이름 지정
-  char prog_name[16];
-  size_t i = 0;
-  while(i < sizeof(prog_name)-1 && file_name[i] != '\0' && file_name[i] != ' ') {
-	prog_name[i] = file_name[i]; i++;
-  }
-  prog_name[i] = '\0';
-
-  /* 2) initd에 넘길 aux 준비 (parent + file_name) */
-  struct init_args *aux = malloc(sizeof *aux);
-  if (aux == NULL) {
-    palloc_free_page(fn_copy);
-    return TID_ERROR;
-  }
-  aux->file_name = fn_copy;     /* initd에서 process_exec(f_name)로 사용 */
-  aux->parent    = parent;      /* initd 시작 시 자식이 parent를 알도록 */
-
-  /* 3) 자식 스레드 생성 */
-  tid_t tid = thread_create(prog_name, PRI_DEFAULT, initd, aux);
-  if (tid == TID_ERROR) {
-    /* 실패 시 자원 정리 */
-    palloc_free_page(fn_copy);
-    free(aux);
-    return TID_ERROR;
-  }
-
-  /* 4) 부모의 children 리스트에 자식 등록 (tid가 유효할 때만) */
-  process_register_child(parent, tid);
-
-=======
 tid_t process_create_initd(const char *file_name) {
   char *fn_copy;
   tid_t tid;
@@ -183,34 +68,10 @@
     palloc_free_page(fn_copy);
   }
 
->>>>>>> 10446e34
   return tid;
 }
 
-
 /* A thread function that launches first user process. */
-<<<<<<< HEAD
-static void
-initd(void *aux)
-{
-#ifdef VM
-    supplemental_page_table_init(&thread_current()->spt);
-#endif
-
-    process_init();
-
-    // ★ aux 해석: 우리가 만든 init_args를 읽어온다
-    struct init_args *args = aux;
-    thread_current()->parent = args->parent;     // ★ 부모 세팅
-    char *f_name = (char *)args->file_name;      // palloc_get_page로 얻은 복사본
-    free(args);                                   // malloc한 init_args 해제
-
-    if (process_exec((void *)f_name) < 0) {       // ★ process_exec은 void* 인자
-        palloc_free_page(f_name);                 // exec 실패 시에만 반납
-        PANIC("Fail to launch initd\n");
-    }
-    NOT_REACHED();
-=======
 static void initd(void *f_name) {
 #ifdef VM
   supplemental_page_table_init(&thread_current()->spt);
@@ -220,57 +81,18 @@
 
   if (process_exec(f_name) < 0) PANIC("Fail to launch initd\n");
   NOT_REACHED();
->>>>>>> 10446e34
 }
 
 /* Clones the current process as `name`. Returns the new process's thread id, or
  * TID_ERROR if the thread cannot be created. */
-<<<<<<< HEAD
-tid_t process_fork(const char *name, struct intr_frame *if_ UNUSED)
-{
-	/* Clone current thread to new thread.*/
-	return thread_create(name,
-						 PRI_DEFAULT, __do_fork, thread_current());
-=======
 tid_t process_fork(const char *name, struct intr_frame *if_ UNUSED) {
   /* Clone current thread to new thread.*/
   return thread_create(name, PRI_DEFAULT, __do_fork, thread_current());
->>>>>>> 10446e34
 }
 
 #ifndef VM
 /* Duplicate the parent's address space by passing this function to the
  * pml4_for_each. This is only for the project 2. */
-<<<<<<< HEAD
-static bool
-duplicate_pte(uint64_t *pte, void *va, void *aux)
-{
-	struct thread *current = thread_current();
-	struct thread *parent = (struct thread *)aux;
-	void *parent_page;
-	void *newpage;
-	bool writable;
-
-	/* 1. TODO: If the parent_page is kernel page, then return immediately. */
-
-	/* 2. Resolve VA from the parent's page map level 4. */
-	parent_page = pml4_get_page(parent->pml4, va);
-
-	/* 3. TODO: Allocate new PAL_USER page for the child and set result to
-	 *    TODO: NEWPAGE. */
-
-	/* 4. TODO: Duplicate parent's page to the new page and
-	 *    TODO: check whether parent's page is writable or not (set WRITABLE
-	 *    TODO: according to the result). */
-
-	/* 5. Add new page to child's page table at address VA with WRITABLE
-	 *    permission. */
-	if (!pml4_set_page(current->pml4, va, newpage, writable))
-	{
-		/* 6. TODO: if fail to insert page, do error handling. */
-	}
-	return true;
-=======
 static bool duplicate_pte(uint64_t *pte, void *va, void *aux) {
   struct thread *current = thread_current();
   struct thread *parent = (struct thread *)aux;
@@ -296,7 +118,6 @@
     /* 6. TODO: if fail to insert page, do error handling. */
   }
   return true;
->>>>>>> 10446e34
 }
 #endif
 
@@ -304,34 +125,6 @@
  * Hint) parent->tf does not hold the userland context of the process.
  *       That is, you are required to pass second argument of process_fork to
  *       this function. */
-<<<<<<< HEAD
-static void
-__do_fork(void *aux)
-{
-	struct intr_frame if_;
-	struct thread *parent = (struct thread *)aux;
-	struct thread *current = thread_current();
-	/* TODO: somehow pass the parent_if. (i.e. process_fork()'s if_) */
-	struct intr_frame *parent_if;
-	bool succ = true;
-
-	/* 1. Read the cpu context to local stack. */
-	memcpy(&if_, parent_if, sizeof(struct intr_frame));
-
-	/* 2. Duplicate PT */
-	current->pml4 = pml4_create();
-	if (current->pml4 == NULL)
-		goto error;
-
-	process_activate(current);
-#ifdef VM
-	supplemental_page_table_init(&current->spt);
-	if (!supplemental_page_table_copy(&current->spt, &parent->spt))
-		goto error;
-#else
-	if (!pml4_for_each(parent->pml4, duplicate_pte, parent))
-		goto error;
-=======
 static void __do_fork(void *aux) {
   struct intr_frame if_;
   struct thread *parent = (struct thread *)aux;
@@ -353,7 +146,6 @@
   if (!supplemental_page_table_copy(&current->spt, &parent->spt)) goto error;
 #else
   if (!pml4_for_each(parent->pml4, duplicate_pte, parent)) goto error;
->>>>>>> 10446e34
 #endif
 
   /* TODO: Your code goes here.
@@ -362,15 +154,6 @@
    * TODO:       from the fork() until this function successfully duplicates
    * TODO:       the resources of parent.*/
 
-<<<<<<< HEAD
-	process_init();
-
-	/* Finally, switch to the newly created process. */
-	if (succ)
-		do_iret(&if_);
-error:
-	thread_exit();
-=======
   process_init();
 
   /* Finally, switch to the newly created process. */
@@ -429,46 +212,10 @@
   // 10) 레지스터 설정 : 인자 전달
   if_->R.rdi = argc;                // 첫 번째 인자 : argc
   if_->R.rsi = (uint64_t)argv_ptr;  // 두 번째 인자 : argv
->>>>>>> 10446e34
 }
 
 /* Switch the current execution context to the f_name.
  * Returns -1 on fail. */
-<<<<<<< HEAD
-int process_exec(void *f_name)
-{
-	char *file_name = f_name;
-	bool success;
-
-	// ⭐️⭐️⭐️ 프로세스 교체 함수 ⭐️⭐️⭐️
-
-	/* We cannot use the intr_frame in the thread structure.
-	 * This is because when current thread rescheduled,
-	 * it stores the execution information to the member. */
-	// 👇👇👇 사용자 모드 실행을 위한 인터럽트 프레임 설정
-	struct intr_frame _if;
-	_if.ds = _if.es = _if.ss = SEL_UDSEG; // 사용자 데이터 세그먼트
-	_if.cs = SEL_UCSEG;					  // 사용자 코드 세그먼트 : 사용자 모드로 설정
-	_if.eflags = FLAG_IF | FLAG_MBS;
-	// 👆👆👆
-
-	// 👇👇👇 기존 프로세스 자원(메모리, 페이지 테이블) 정리
-	process_cleanup();
-
-	// 👇👇👇 ELF 파일 파싱 & 메모리 로드 : 파일 이름 복사 및 프로그램 이름 추출(새 프로그램 로드)
-	success = load(file_name, &_if);
-	
-
-	/* If load failed, quit. */
-	palloc_free_page(file_name);
-	if (!success)
-		return -1;
-
-	// 👇👇👇 사용자 모드로 전환(새 프로그램으로 영구 전환)
-	do_iret(&_if); // 점프(즉, 돌아올 수 없음)
-	// 👆👆👆
-	NOT_REACHED(); // 절대 여기에 도달하지 않음
-=======
 int process_exec(void *f_name) {
   char *file_name = f_name;
   bool success;
@@ -534,7 +281,6 @@
   do_iret(&_if);  // 점프(즉, 돌아올 수 없음)
   // 👆👆👆
   NOT_REACHED();  // 절대 여기에 도달하지 않음
->>>>>>> 10446e34
 }
 
 /* Waits for thread TID to die and returns its exit status.  If
@@ -546,21 +292,6 @@
  *
  * This function will be implemented in problem 2-2.  For now, it
  * does nothing. */
-<<<<<<< HEAD
-int process_wait (tid_t child_tid) {
-  struct thread *cur = thread_current();
-  struct child *c = child_find(cur, child_tid);
-  if (!c) return -1;          // 내가 만든 자식이 아님
-  if (c->waited) return -1;   // 이미 회수한(child reaped) 자식
-
-  /* 자식이 종료(sema_up)할 때까지 대기 */
-  sema_down(&c->sema);
-
-  int status = c->exit_status;
-  c->waited = true;
-  child_remove_and_free(cur, c);   // 레코드 회수
-  return status;
-=======
 int process_wait(tid_t child_tid UNUSED) {
   /* XXX: Hint) The pintos exit if process_wait (initd), we recommend you
    * XXX:       to add infinite loop here before
@@ -572,64 +303,9 @@
     thread_yield();
   }
   return -1;
->>>>>>> 10446e34
-}
-
-void process_on_exit (int status) {
-  struct thread *cur = thread_current();
-  struct thread *parent = cur->parent;
-  if (!parent) return;
-
-  struct child *c = child_find(parent, cur->tid);
-  if (!c) return;  // 부모가 없거나(이미 끝) 레코드가 없으면 무시
-
-  c->exit_status = status;
-  c->exited = true;
-  sema_up(&c->sema);  // 부모 깨우기
-}
-
+}
 
 /* Exit the process. This function is called by thread_exit (). */
-<<<<<<< HEAD
-void process_exit(void)
-{
-	struct thread *curr = thread_current();
-	/* TODO: Your code goes here.
-	 * TODO: Implement process termination message (see
-	 * TODO: project2/process_termination.html).
-	 * TODO: We recommend you to implement process resource cleanup here. */
-
-	process_cleanup();
-}
-
-/* Free the current process's resources. */
-static void
-process_cleanup(void)
-{
-	struct thread *curr = thread_current();
-
-#ifdef VM
-	supplemental_page_table_kill(&curr->spt);
-#endif
-
-	uint64_t *pml4;
-	/* Destroy the current process's page directory and switch back
-	 * to the kernel-only page directory. */
-	pml4 = curr->pml4;
-	if (pml4 != NULL)
-	{
-		/* Correct ordering here is crucial.  We must set
-		 * cur->pagedir to NULL before switching page directories,
-		 * so that a timer interrupt can't switch back to the
-		 * process page directory.  We must activate the base page
-		 * directory before destroying the process's page
-		 * directory, or our active page directory will be one
-		 * that's been freed (and cleared). */
-		curr->pml4 = NULL;
-		pml4_activate(NULL);
-		pml4_destroy(pml4);
-	}
-=======
 void process_exit(void) {
   struct thread *curr = thread_current();
   /* TODO: Your code goes here.
@@ -666,27 +342,16 @@
     pml4_activate(NULL);
     pml4_destroy(pml4);
   }
->>>>>>> 10446e34
 }
 
 /* Sets up the CPU for running user code in the nest thread.
  * This function is called on every context switch. */
-<<<<<<< HEAD
-void process_activate(struct thread *next)
-{
-	/* Activate thread's page tables. */
-	pml4_activate(next->pml4);
-
-	/* Set thread's kernel stack for use in processing interrupts. */
-	tss_update(next);
-=======
 void process_activate(struct thread *next) {
   /* Activate thread's page tables. */
   pml4_activate(next->pml4);
 
   /* Set thread's kernel stack for use in processing interrupts. */
   tss_update(next);
->>>>>>> 10446e34
 }
 
 /* We load ELF binaries.  The following definitions are taken
@@ -695,15 +360,6 @@
 /* ELF types.  See [ELF1] 1-2. */
 #define EI_NIDENT 16
 
-<<<<<<< HEAD
-#define PT_NULL 0			/* Ignore. */
-#define PT_LOAD 1			/* Loadable segment. */
-#define PT_DYNAMIC 2		/* Dynamic linking info. */
-#define PT_INTERP 3			/* Name of dynamic loader. */
-#define PT_NOTE 4			/* Auxiliary info. */
-#define PT_SHLIB 5			/* Reserved. */
-#define PT_PHDR 6			/* Program header table. */
-=======
 #define PT_NULL 0           /* Ignore. */
 #define PT_LOAD 1           /* Loadable segment. */
 #define PT_DYNAMIC 2        /* Dynamic linking info. */
@@ -711,7 +367,6 @@
 #define PT_NOTE 4           /* Auxiliary info. */
 #define PT_SHLIB 5          /* Reserved. */
 #define PT_PHDR 6           /* Program header table. */
->>>>>>> 10446e34
 #define PT_STACK 0x6474e551 /* Stack segment. */
 
 #define PF_X 1 /* Executable. */
@@ -720,36 +375,6 @@
 
 /* Executable header.  See [ELF1] 1-4 to 1-8.
  * This appears at the very beginning of an ELF binary. */
-<<<<<<< HEAD
-struct ELF64_hdr
-{
-	unsigned char e_ident[EI_NIDENT];
-	uint16_t e_type;
-	uint16_t e_machine;
-	uint32_t e_version;
-	uint64_t e_entry;
-	uint64_t e_phoff;
-	uint64_t e_shoff;
-	uint32_t e_flags;
-	uint16_t e_ehsize;
-	uint16_t e_phentsize;
-	uint16_t e_phnum;
-	uint16_t e_shentsize;
-	uint16_t e_shnum;
-	uint16_t e_shstrndx;
-};
-
-struct ELF64_PHDR
-{
-	uint32_t p_type;
-	uint32_t p_flags;
-	uint64_t p_offset;
-	uint64_t p_vaddr;
-	uint64_t p_paddr;
-	uint64_t p_filesz;
-	uint64_t p_memsz;
-	uint64_t p_align;
-=======
 struct ELF64_hdr {
   unsigned char e_ident[EI_NIDENT];
   uint16_t e_type;
@@ -776,7 +401,6 @@
   uint64_t p_filesz;
   uint64_t p_memsz;
   uint64_t p_align;
->>>>>>> 10446e34
 };
 
 /* Abbreviations */
@@ -786,216 +410,79 @@
 static bool setup_stack(struct intr_frame *if_);
 static bool validate_segment(const struct Phdr *, struct file *);
 static bool load_segment(struct file *file, off_t ofs, uint8_t *upage,
-<<<<<<< HEAD
-						 uint32_t read_bytes, uint32_t zero_bytes,
-						 bool writable);
-
-// 토큰화
-static int
-tokenize_cmdline(char *buf, char **argv, int max_args)
-{
-	char *saveptr = NULL;
-	int argc = 0;
-
-	// 공백 또는 \t탭 기준으로 문자열 자르기
-	for (char *tok = strtok_r(buf, " \t", &saveptr);
-		 tok != NULL && argc < max_args;
-		 tok = strtok_r(NULL, " \t", &saveptr))
-	{
-		argv[argc++] = tok; // 배열에 저장
-	}
-
-	// 마지막에 널 추가
-	if (argc < max_args)
-		argv[argc] = NULL;
-	return argc;
-}
-
-// 스택에 푸시
-static bool push_args(struct intr_frame *if_, char **argv, int argc)
-{
-	uint8_t *rsp = (uint8_t*) (uintptr_t) if_->rsp;
-	char *user_addr[128];
-
-	// 인자 문자열 푸시
-	for (int i = argc - 1; i >= 0; i--)
-	{
-		size_t len = strlen(argv[i]) + 1;
-		rsp -= len;
-		memcpy((void *)rsp, argv[i], len);
-		user_addr[i] = (char *)rsp;
-	}
-
-	if (rsp < (uint8_t*)USER_STACK - PGSIZE) return false;
-
-	// 패딩(word-align)
-	while (((uintptr_t)rsp) & 7)
-	{
-		*--rsp = 0;
-	}
-
-	// null
-	rsp -= sizeof(char *);
-	*(char **)rsp = NULL;
-
-	// 인자 주소 푸시
-	for (int i = argc - 1; i >= 0; i--)
-	{
-		rsp -= sizeof(char *);
-		*(char **)rsp = user_addr[i];
-	}
-
-	// 스택에 인자 주소 푸시
-	char **argv_on_stack = (char**)rsp;
-
-	// 가짜반환주소
-	rsp -= sizeof(void*);
-	*(void**)rsp = 0;
-    
-	// *(void**)rsp = 0; 아래랑 이거랑 똑같음
-	// void **dblptr;
-	// dblptr = (void**)rsp;
-	// *dblptr = 0;
-
-	// 레지스터에 argc, argv 시작 주소 설정
-    if_ -> R.rdi = argc;
-    if_ -> R.rsi = (uint64_t)argv_on_stack;
-	if_ -> rsp = rsp;
-
-	return true;
-}
-=======
                          uint32_t read_bytes, uint32_t zero_bytes,
                          bool writable);
->>>>>>> 10446e34
+
+// 토큰화
+static int tokenize_cmdline(char *buf, char **argv, int max_args) {
+  char *saveptr = NULL;
+  int argc = 0;
+
+  // 공백 또는 \t탭 기준으로 문자열 자르기
+  for (char *tok = strtok_r(buf, " \t", &saveptr);
+       tok != NULL && argc < max_args; tok = strtok_r(NULL, " \t", &saveptr)) {
+    argv[argc++] = tok;  // 배열에 저장
+  }
+
+  // 마지막에 널 추가
+  if (argc < max_args) argv[argc] = NULL;
+  return argc;
+}
+
+// 스택에 푸시
+static bool push_args(struct intr_frame *if_, char **argv, int argc) {
+  uint8_t *rsp = (uint8_t *)(uintptr_t)if_->rsp;
+  char *user_addr[128];
+
+  // 인자 문자열 푸시
+  for (int i = argc - 1; i >= 0; i--) {
+    size_t len = strlen(argv[i]) + 1;
+    rsp -= len;
+    memcpy((void *)rsp, argv[i], len);
+    user_addr[i] = (char *)rsp;
+  }
+
+  if (rsp < (uint8_t *)USER_STACK - PGSIZE) return false;
+
+  // 패딩(word-align)
+  while (((uintptr_t)rsp) & 7) {
+    *--rsp = 0;
+  }
+
+  // null
+  rsp -= sizeof(char *);
+  *(char **)rsp = NULL;
+
+  // 인자 주소 푸시
+  for (int i = argc - 1; i >= 0; i--) {
+    rsp -= sizeof(char *);
+    *(char **)rsp = user_addr[i];
+  }
+
+  // 스택에 인자 주소 푸시
+  char **argv_on_stack = (char **)rsp;
+
+  // 가짜반환주소
+  rsp -= sizeof(void *);
+  *(void **)rsp = 0;
+
+  // *(void**)rsp = 0; 아래랑 이거랑 똑같음
+  // void **dblptr;
+  // dblptr = (void**)rsp;
+  // *dblptr = 0;
+
+  // 레지스터에 argc, argv 시작 주소 설정
+  if_->R.rdi = argc;
+  if_->R.rsi = (uint64_t)argv_on_stack;
+  if_->rsp = rsp;
+
+  return true;
+}
 
 /* Loads an ELF executable from FILE_NAME into the current thread.
  * Stores the executable's entry point into *RIP
  * and its initial stack pointer into *RSP.
  * Returns true if successful, false otherwise. */
-<<<<<<< HEAD
-static bool
-load(const char *file_name, struct intr_frame *if_)
-{
-	struct thread *t = thread_current();
-	struct ELF ehdr;
-	struct file *file = NULL;
-	off_t file_ofs;
-	bool success = false;
-	int i;
-
-	// filename 토큰화 하기 위한
-	char *cmd = palloc_get_page(0);
-	if (cmd == NULL)
-		goto done;
-	strlcpy(cmd, file_name, PGSIZE);
-
-	char *argv[128];
-	int argc = tokenize_cmdline(cmd, argv, 128);
-
-	/* Allocate and activate page directory. */
-	t->pml4 = pml4_create();
-	if (t->pml4 == NULL)
-		goto done;
-	process_activate(thread_current());
-
-	/* Open executable file. */
-	// 파싱해서 argv[0]로 open
-	file = filesys_open(argv[0]);
-	if (file == NULL)
-	{
-		printf("load: %s: open failed\n", file_name);
-		goto done;
-	}
-
-	/* Read and verify executable header. */
-	if (file_read(file, &ehdr, sizeof ehdr) != sizeof ehdr || memcmp(ehdr.e_ident, "\177ELF\2\1\1", 7) || ehdr.e_type != 2 || ehdr.e_machine != 0x3E // amd64
-		|| ehdr.e_version != 1 || ehdr.e_phentsize != sizeof(struct Phdr) || ehdr.e_phnum > 1024)
-	{
-		printf("load: %s: error loading executable\n", file_name);
-		goto done;
-	}
-
-	/* Read program headers. */
-	file_ofs = ehdr.e_phoff;
-	for (i = 0; i < ehdr.e_phnum; i++)
-	{
-		struct Phdr phdr;
-
-		if (file_ofs < 0 || file_ofs > file_length(file))
-			goto done;
-		file_seek(file, file_ofs);
-
-		if (file_read(file, &phdr, sizeof phdr) != sizeof phdr)
-			goto done;
-		file_ofs += sizeof phdr;
-		switch (phdr.p_type)
-		{
-		case PT_NULL:
-		case PT_NOTE:
-		case PT_PHDR:
-		case PT_STACK:
-		default:
-			/* Ignore this segment. */
-			break;
-		case PT_DYNAMIC:
-		case PT_INTERP:
-		case PT_SHLIB:
-			goto done;
-		case PT_LOAD:
-			if (validate_segment(&phdr, file))
-			{
-				bool writable = (phdr.p_flags & PF_W) != 0;
-				uint64_t file_page = phdr.p_offset & ~PGMASK;
-				uint64_t mem_page = phdr.p_vaddr & ~PGMASK;
-				uint64_t page_offset = phdr.p_vaddr & PGMASK;
-				uint32_t read_bytes, zero_bytes;
-				if (phdr.p_filesz > 0)
-				{
-					/* Normal segment.
-					 * Read initial part from disk and zero the rest. */
-					read_bytes = page_offset + phdr.p_filesz;
-					zero_bytes = (ROUND_UP(page_offset + phdr.p_memsz, PGSIZE) - read_bytes);
-				}
-				else
-				{
-					/* Entirely zero.
-					 * Don't read anything from disk. */
-					read_bytes = 0;
-					zero_bytes = ROUND_UP(page_offset + phdr.p_memsz, PGSIZE);
-				}
-				if (!load_segment(file, file_page, (void *)mem_page,
-								  read_bytes, zero_bytes, writable))
-					goto done;
-			}
-			else
-				goto done;
-			break;
-		}
-	}
-
-	/* Set up stack. */
-	if (!setup_stack(if_))
-		goto done;
-
-	/* Start address. */
-	if_->rip = ehdr.e_entry;
-
-	// 스택쌓기
-	if (!push_args(if_, argv, argc))
-		goto done;
-
-	palloc_free_page(cmd);
-	/* TODO: Your code goes here.
-	 * TODO: Implement argument passing (see project2/argument_passing.html). */
-
-	success = true;
-
-done:
-	/* We arrive here whether the load is successful or not. */
-	file_close(file);
-	return success;
-=======
 static bool load(const char *file_name, struct intr_frame *if_) {
   struct thread *t = thread_current();
   struct ELF ehdr;
@@ -1091,54 +578,10 @@
   /* We arrive here whether the load is successful or not. */
   file_close(file);
   return success;
->>>>>>> 10446e34
 }
 
 /* Checks whether PHDR describes a valid, loadable segment in
  * FILE and returns true if so, false otherwise. */
-<<<<<<< HEAD
-static bool
-validate_segment(const struct Phdr *phdr, struct file *file)
-{
-	/* p_offset and p_vaddr must have the same page offset. */
-	if ((phdr->p_offset & PGMASK) != (phdr->p_vaddr & PGMASK))
-		return false;
-
-	/* p_offset must point within FILE. */
-	if (phdr->p_offset > (uint64_t)file_length(file))
-		return false;
-
-	/* p_memsz must be at least as big as p_filesz. */
-	if (phdr->p_memsz < phdr->p_filesz)
-		return false;
-
-	/* The segment must not be empty. */
-	if (phdr->p_memsz == 0)
-		return false;
-
-	/* The virtual memory region must both start and end within the
-	   user address space range. */
-	if (!is_user_vaddr((void *)phdr->p_vaddr))
-		return false;
-	if (!is_user_vaddr((void *)(phdr->p_vaddr + phdr->p_memsz)))
-		return false;
-
-	/* The region cannot "wrap around" across the kernel virtual
-	   address space. */
-	if (phdr->p_vaddr + phdr->p_memsz < phdr->p_vaddr)
-		return false;
-
-	/* Disallow mapping page 0.
-	   Not only is it a bad idea to map page 0, but if we allowed
-	   it then user code that passed a null pointer to system calls
-	   could quite likely panic the kernel by way of null pointer
-	   assertions in memcpy(), etc. */
-	if (phdr->p_vaddr < PGSIZE)
-		return false;
-
-	/* It's okay. */
-	return true;
-=======
 static bool validate_segment(const struct Phdr *phdr, struct file *file) {
   /* p_offset and p_vaddr must have the same page offset. */
   if ((phdr->p_offset & PGMASK) != (phdr->p_vaddr & PGMASK)) return false;
@@ -1170,7 +613,6 @@
 
   /* It's okay. */
   return true;
->>>>>>> 10446e34
 }
 
 #ifndef VM
@@ -1195,71 +637,6 @@
  *
  * Return true if successful, false if a memory allocation error
  * or disk read error occurs. */
-<<<<<<< HEAD
-static bool
-load_segment(struct file *file, off_t ofs, uint8_t *upage,
-			 uint32_t read_bytes, uint32_t zero_bytes, bool writable)
-{
-	ASSERT((read_bytes + zero_bytes) % PGSIZE == 0);
-	ASSERT(pg_ofs(upage) == 0);
-	ASSERT(ofs % PGSIZE == 0);
-
-	file_seek(file, ofs);
-	while (read_bytes > 0 || zero_bytes > 0)
-	{
-		/* Do calculate how to fill this page.
-		 * We will read PAGE_READ_BYTES bytes from FILE
-		 * and zero the final PAGE_ZERO_BYTES bytes. */
-		size_t page_read_bytes = read_bytes < PGSIZE ? read_bytes : PGSIZE;
-		size_t page_zero_bytes = PGSIZE - page_read_bytes;
-
-		/* Get a page of memory. */
-		uint8_t *kpage = palloc_get_page(PAL_USER);
-		if (kpage == NULL)
-			return false;
-
-		/* Load this page. */
-		if (file_read(file, kpage, page_read_bytes) != (int)page_read_bytes)
-		{
-			palloc_free_page(kpage);
-			return false;
-		}
-		memset(kpage + page_read_bytes, 0, page_zero_bytes);
-
-		/* Add the page to the process's address space. */
-		if (!install_page(upage, kpage, writable))
-		{
-			printf("fail\n");
-			palloc_free_page(kpage);
-			return false;
-		}
-
-		/* Advance. */
-		read_bytes -= page_read_bytes;
-		zero_bytes -= page_zero_bytes;
-		upage += PGSIZE;
-	}
-	return true;
-}
-
-/* Create a minimal stack by mapping a zeroed page at the USER_STACK */
-static bool
-setup_stack(struct intr_frame *if_)
-{
-	uint8_t *kpage;
-	bool success = false;
-
-	kpage = palloc_get_page(PAL_USER | PAL_ZERO);
-	if (kpage != NULL)
-	{
-		success = install_page(((uint8_t *)USER_STACK) - PGSIZE, kpage, true);
-		if (success)
-			if_->rsp = USER_STACK;
-		else
-			palloc_free_page(kpage);
-	}
-	return success;
-=======
 static bool load_segment(struct file *file, off_t ofs, uint8_t *upage,
                          uint32_t read_bytes, uint32_t zero_bytes,
                          bool writable) {
@@ -1315,7 +692,6 @@
       palloc_free_page(kpage);
   }
   return success;
->>>>>>> 10446e34
 }
 
 /* Adds a mapping from user virtual address UPAGE to kernel
@@ -1327,16 +703,6 @@
  * with palloc_get_page().
  * Returns true on success, false if UPAGE is already mapped or
  * if memory allocation fails. */
-<<<<<<< HEAD
-static bool
-install_page(void *upage, void *kpage, bool writable)
-{
-	struct thread *t = thread_current();
-
-	/* Verify that there's not already a page at that virtual
-	 * address, then map our page there. */
-	return (pml4_get_page(t->pml4, upage) == NULL && pml4_set_page(t->pml4, upage, kpage, writable));
-=======
 static bool install_page(void *upage, void *kpage, bool writable) {
   struct thread *t = thread_current();
 
@@ -1344,26 +710,16 @@
    * address, then map our page there. */
   return (pml4_get_page(t->pml4, upage) == NULL &&
           pml4_set_page(t->pml4, upage, kpage, writable));
->>>>>>> 10446e34
 }
 #else
 /* From here, codes will be used after project 3.
  * If you want to implement the function for only project 2, implement it on the
  * upper block. */
 
-<<<<<<< HEAD
-static bool
-lazy_load_segment(struct page *page, void *aux)
-{
-	/* TODO: Load the segment from the file */
-	/* TODO: This called when the first page fault occurs on address VA. */
-	/* TODO: VA is available when calling this function. */
-=======
 static bool lazy_load_segment(struct page *page, void *aux) {
   /* TODO: Load the segment from the file */
   /* TODO: This called when the first page fault occurs on address VA. */
   /* TODO: VA is available when calling this function. */
->>>>>>> 10446e34
 }
 
 /* Loads a segment starting at offset OFS in FILE at address
@@ -1380,44 +736,6 @@
  *
  * Return true if successful, false if a memory allocation error
  * or disk read error occurs. */
-<<<<<<< HEAD
-static bool
-load_segment(struct file *file, off_t ofs, uint8_t *upage,
-			 uint32_t read_bytes, uint32_t zero_bytes, bool writable)
-{
-	ASSERT((read_bytes + zero_bytes) % PGSIZE == 0);
-	ASSERT(pg_ofs(upage) == 0);
-	ASSERT(ofs % PGSIZE == 0);
-
-	while (read_bytes > 0 || zero_bytes > 0)
-	{
-		/* Do calculate how to fill this page.
-		 * We will read PAGE_READ_BYTES bytes from FILE
-		 * and zero the final PAGE_ZERO_BYTES bytes. */
-		size_t page_read_bytes = read_bytes < PGSIZE ? read_bytes : PGSIZE;
-		size_t page_zero_bytes = PGSIZE - page_read_bytes;
-
-		/* TODO: Set up aux to pass information to the lazy_load_segment. */
-		void *aux = NULL;
-		if (!vm_alloc_page_with_initializer(VM_ANON, upage,
-											writable, lazy_load_segment, aux))
-			return false;
-
-		/* Advance. */
-		read_bytes -= page_read_bytes;
-		zero_bytes -= page_zero_bytes;
-		upage += PGSIZE;
-	}
-	return true;
-}
-
-/* Create a PAGE of stack at the USER_STACK. Return true on success. */
-static bool
-setup_stack(struct intr_frame *if_)
-{
-	bool success = false;
-	void *stack_bottom = (void *)(((uint8_t *)USER_STACK) - PGSIZE);
-=======
 static bool load_segment(struct file *file, off_t ofs, uint8_t *upage,
                          uint32_t read_bytes, uint32_t zero_bytes,
                          bool writable) {
@@ -1450,7 +768,6 @@
 static bool setup_stack(struct intr_frame *if_) {
   bool success = false;
   void *stack_bottom = (void *)(((uint8_t *)USER_STACK) - PGSIZE);
->>>>>>> 10446e34
 
   /* TODO: Map the stack on stack_bottom and claim the page immediately.
    * TODO: If success, set the rsp accordingly.
