--- conflicted
+++ resolved
@@ -240,7 +240,6 @@
 
     struct file* new_file = NULL;
     for (int prev_fd = 0; prev_fd < fd; prev_fd++) {
-<<<<<<< HEAD
       // parent에서 같은 파일을 가리키고 있었는지 확인
       if (parent->fdt[prev_fd] == parent_file) {
         // child에서도 이미 설정되어 있는지 확인
@@ -251,11 +250,6 @@
           file_add_ref(new_file);
           break;
         }
-=======
-      if (parent_file == parent->fdt[prev_fd]) {
-        new_file = parent->fdt[prev_fd];
-        break;
->>>>>>> f282eb12
       }
     }
 
